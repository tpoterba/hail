package org.broadinstitute.k3.variant

<<<<<<< HEAD
import scala.collection.Map
=======
import java.io._

import org.apache.spark.broadcast.Broadcast

import scala.io.Source
>>>>>>> 9501651f
import scala.language.implicitConversions
import org.apache.spark.rdd.RDD
import scala.reflect.ClassTag
import org.broadinstitute.k3.Utils._

class VariantSampleMatrix[T, S <: Iterable[(Int, T)]](val sampleIds: Array[String],
                                                      val rdd: RDD[(Variant, S)]) {
  def nSamples: Int = sampleIds.length

<<<<<<< HEAD
  def nVariants: Long = rdd.count()

  def cache(): VariantSampleMatrix[T, S] =
    new VariantSampleMatrix[T, S](sampleIds, rdd.cache())

  def repartition(nPartitions: Int) =
    new VariantSampleMatrix[T, S](sampleIds, rdd.repartition(nPartitions))
=======
  def variants: Array[Variant] = rdd.map(_._1).collect()

  def cache(): VariantSampleMatrix[T] = {
    val localSamplePredicate = samplePredicate
    val localMapFn = mapFn
    new VariantSampleMatrix[T](sampleIds, rdd.cache(), localMapFn, localSamplePredicate)
  }
>>>>>>> 9501651f

  def count(): Long = rdd.count() // should this be nVariants instead?

  def expand(): RDD[(Variant, Int, T)] = {
    rdd.flatMap { case (v, gs) =>
      gs.map { case (s, g) => (v, s, g) }
    }
  }

  def mapValuesWithKeys[U](f: (Variant, Int, T) => U): VariantSampleMatrix[U, Vector[(Int, U)]] = {
    new VariantSampleMatrix[U, Vector[(Int, U)]](sampleIds,
      rdd
      .map { case (v, gs) => (v, gs.map { case (s, t) => (s, f(v, s, t)) }.toVector) })
  }

  def mapValues[U](f: (T) => U): VariantSampleMatrix[U, Vector[(Int, U)]] = {
    mapValuesWithKeys((v, s, g) => f(g))
  }

  // FIXME push down into reader: add VariantSampleDataframeMatrix?
  def filterVariants(p: (Variant) => Boolean) = {
    new VariantSampleMatrix[T, S](sampleIds,
      rdd.filter { case (v, gs) => p(v) })
  }

  def filterSamples(p: (Int) => Boolean) = {
    new VariantSampleMatrix[T, Vector[(Int, T)]](sampleIds,
      rdd.map { case (v, gs) =>
        (v, gs.filter { case (s, v) => p(s) }.toVector)
      })
  }

  def aggregateBySampleWithKeys[U](zeroValue: U)(
    seqOp: (U, Variant, Int, T) => U,
    combOp: (U, U) => U): Map[Int, U] = {

    val zeroValueBySample = rdd.first()._2.map { case (s, g) => (s, zeroValue) }.toVector

    rdd
    .aggregate(zeroValueBySample)({
      case (acc, (v, gs)) =>
        acc.zipWith[(Int, T), (Int, U)](gs, { case ((s1, a), (s2, g)) => {
          assert(s1 == s2)
          (s1, seqOp(a, v, s1, g))
        }
        })
    },
    (acc1, acc2) => acc1.zipWith[(Int, U), (Int, U)](acc2, { case ((s1, a1), (s2, a2)) => (s1, combOp(a1, a2)) }))
    .toMap
  }

  def aggregateBySample[U](zeroValue: U)(
    seqOp: (U, T) => U,
    combOp: (U, U) => U): Map[Int, U] =
    aggregateBySampleWithKeys(zeroValue)((e, v, s, g) => seqOp(e, g), combOp)

  def aggregateByVariantWithKeys[U](zeroValue: U)(
    seqOp: (U, Variant, Int, T) => U,
    combOp: (U, U) => U)(implicit ut: ClassTag[U]): Map[Variant, U] = {
<<<<<<< HEAD
    rdd
    .map { case (v, gs) => (v, (v, gs)) }
    .aggregateByKey(zeroValue)({
      case (acc, (v, gs)) => gs.aggregate(acc)({ case (acc2, (s, g)) => seqOp(acc2, v, s, g) }, combOp)
    },
    combOp)
    .collectAsMap()
=======
    val localSamplePredicate = samplePredicate
    val localMapFn = mapFn

    rdd.aggregateByKey(zeroValue)(
      (x, gs) => gs
                 .iterator
                 .filter({ case (s, g) => localSamplePredicate(s) })
                 .aggregate(x)({ case (x2, (s, g)) => seqOp(x2, gs.variant, s, localMapFn(gs.variant, s, g)) }, combOp),
      combOp)
    .collectAsMap().toMap
>>>>>>> 9501651f
  }

  def aggregateByVariant[U](zeroValue: U)(
    seqOp: (U, T) => U,
    combOp: (U, U) => U)(implicit ut: ClassTag[U]): Map[Variant, U] =
    aggregateByVariantWithKeys(zeroValue)((e, v, s, g) => seqOp(e, g), combOp)

  def foldBySample(zeroValue: T)(combOp: (T, T) => T): Map[Int, T] = {
    val bySampleZeroValue = rdd.first()._2.map { case (s, g) => (s, zeroValue) }.toVector
    rdd
    .aggregate(bySampleZeroValue)({
      case (acc, (v, gs)) => acc.zipWith[(Int, T), (Int, T)](gs, { case ((s1, a), (s2, g)) => {
        assert(s1 == s2)
        (s1, combOp(a, g))
      }
      })
    }, (a1, a2) => a1.zipWith[(Int, T), (Int, T)](a2, { case ((s1, a1), (s2, a2)) => (s1, combOp(a1, a2)) }))
    .toMap
  }

  def reduceByVariant(combOp: (T, T) => T)(implicit tt: ClassTag[T], st: ClassTag[S]): Map[Variant, T] = {
    rdd
    .mapValues(gs => gs.map {
      case (s, gs) => gs
    }.reduce(combOp))
    .reduceByKey(combOp)
    .collectAsMap().toMap
  }

  def foldByVariant(zeroValue: T)(combOp: (T, T) => T)(implicit tt: ClassTag[T], st: ClassTag[S]): Map[Variant, T] = {
    rdd
    .mapValues(gs => gs.map {
      case (s, gs) => gs
    }.fold(zeroValue)(combOp))
    .foldByKey(zeroValue)(combOp)
    .collectAsMap().toMap
  }
}<|MERGE_RESOLUTION|>--- conflicted
+++ resolved
@@ -1,14 +1,5 @@
 package org.broadinstitute.k3.variant
 
-<<<<<<< HEAD
-import scala.collection.Map
-=======
-import java.io._
-
-import org.apache.spark.broadcast.Broadcast
-
-import scala.io.Source
->>>>>>> 9501651f
 import scala.language.implicitConversions
 import org.apache.spark.rdd.RDD
 import scala.reflect.ClassTag
@@ -17,8 +8,6 @@
 class VariantSampleMatrix[T, S <: Iterable[(Int, T)]](val sampleIds: Array[String],
                                                       val rdd: RDD[(Variant, S)]) {
   def nSamples: Int = sampleIds.length
-
-<<<<<<< HEAD
   def nVariants: Long = rdd.count()
 
   def cache(): VariantSampleMatrix[T, S] =
@@ -26,15 +15,8 @@
 
   def repartition(nPartitions: Int) =
     new VariantSampleMatrix[T, S](sampleIds, rdd.repartition(nPartitions))
-=======
+
   def variants: Array[Variant] = rdd.map(_._1).collect()
-
-  def cache(): VariantSampleMatrix[T] = {
-    val localSamplePredicate = samplePredicate
-    val localMapFn = mapFn
-    new VariantSampleMatrix[T](sampleIds, rdd.cache(), localMapFn, localSamplePredicate)
-  }
->>>>>>> 9501651f
 
   def count(): Long = rdd.count() // should this be nVariants instead?
 
@@ -94,26 +76,13 @@
   def aggregateByVariantWithKeys[U](zeroValue: U)(
     seqOp: (U, Variant, Int, T) => U,
     combOp: (U, U) => U)(implicit ut: ClassTag[U]): Map[Variant, U] = {
-<<<<<<< HEAD
     rdd
     .map { case (v, gs) => (v, (v, gs)) }
     .aggregateByKey(zeroValue)({
       case (acc, (v, gs)) => gs.aggregate(acc)({ case (acc2, (s, g)) => seqOp(acc2, v, s, g) }, combOp)
     },
     combOp)
-    .collectAsMap()
-=======
-    val localSamplePredicate = samplePredicate
-    val localMapFn = mapFn
-
-    rdd.aggregateByKey(zeroValue)(
-      (x, gs) => gs
-                 .iterator
-                 .filter({ case (s, g) => localSamplePredicate(s) })
-                 .aggregate(x)({ case (x2, (s, g)) => seqOp(x2, gs.variant, s, localMapFn(gs.variant, s, g)) }, combOp),
-      combOp)
     .collectAsMap().toMap
->>>>>>> 9501651f
   }
 
   def aggregateByVariant[U](zeroValue: U)(
