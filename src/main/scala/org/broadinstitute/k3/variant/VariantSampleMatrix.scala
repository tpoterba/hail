--- conflicted
+++ resolved
@@ -1,14 +1,7 @@
 package org.broadinstitute.k3.variant
 
-<<<<<<< HEAD
-=======
-import java.io._
+import org.apache.spark.SparkContext
 
-import org.apache.spark.SparkContext
-import org.apache.spark.broadcast.Broadcast
-
-import scala.io.Source
->>>>>>> 2b81570d
 import scala.language.implicitConversions
 import org.apache.spark.rdd.RDD
 import scala.reflect.ClassTag
@@ -22,20 +15,12 @@
   def cache(): VariantSampleMatrix[T, S] =
     new VariantSampleMatrix[T, S](sampleIds, rdd.cache())
 
-<<<<<<< HEAD
   def repartition(nPartitions: Int) =
     new VariantSampleMatrix[T, S](sampleIds, rdd.repartition(nPartitions))
 
   def variants: Array[Variant] = rdd.map(_._1).collect()
-=======
+
   def sparkContext: SparkContext = rdd.sparkContext
-
-  def cache(): VariantSampleMatrix[T] = {
-    val localSamplePredicate = samplePredicate
-    val localMapFn = mapFn
-    new VariantSampleMatrix[T](sampleIds, rdd.cache(), localMapFn, localSamplePredicate)
-  }
->>>>>>> 2b81570d
 
   def count(): Long = rdd.count() // should this be nVariants instead?
 
@@ -94,27 +79,13 @@
 
   def aggregateByVariantWithKeys[U](zeroValue: U)(
     seqOp: (U, Variant, Int, T) => U,
-<<<<<<< HEAD
-    combOp: (U, U) => U)(implicit ut: ClassTag[U]): Map[Variant, U] = {
+    combOp: (U, U) => U)(implicit ut: ClassTag[U]): RDD[(Variant, U)] = {
     rdd
     .map { case (v, gs) => (v, (v, gs)) }
     .aggregateByKey(zeroValue)({
       case (acc, (v, gs)) => gs.aggregate(acc)({ case (acc2, (s, g)) => seqOp(acc2, v, s, g) }, combOp)
     },
     combOp)
-    .collectAsMap().toMap
-=======
-    combOp: (U, U) => U)(implicit ut: ClassTag[U]): RDD[(Variant, U)] = {
-    val localSamplePredicate = samplePredicate
-    val localMapFn = mapFn
-
-    rdd.aggregateByKey(zeroValue)(
-      (x, gs) => gs
-                 .iterator
-                 .filter({ case (s, g) => localSamplePredicate(s) })
-                 .aggregate(x)({ case (x2, (s, g)) => seqOp(x2, gs.variant, s, localMapFn(gs.variant, s, g)) }, combOp),
-      combOp)
->>>>>>> 2b81570d
   }
 
   def aggregateByVariant[U](zeroValue: U)(
@@ -135,14 +106,7 @@
     .toMap
   }
 
-<<<<<<< HEAD
-  def reduceByVariant(combOp: (T, T) => T)(implicit tt: ClassTag[T], st: ClassTag[S]): Map[Variant, T] = {
-=======
-  def reduceByVariant(combOp: (T, T) => T)(implicit tt: ClassTag[T]): RDD[(Variant, T)] = {
-    val localSamplePredicate = samplePredicate
-    val localMapFn = mapFn
-
->>>>>>> 2b81570d
+  def reduceByVariant(combOp: (T, T) => T)(implicit tt: ClassTag[T], st: ClassTag[S]): RDD[(Variant, T)] = {
     rdd
     .mapValues(gs => gs.map {
       case (s, gs) => gs
@@ -150,14 +114,7 @@
     .reduceByKey(combOp)
   }
 
-<<<<<<< HEAD
-  def foldByVariant(zeroValue: T)(combOp: (T, T) => T)(implicit tt: ClassTag[T], st: ClassTag[S]): Map[Variant, T] = {
-=======
-  def foldByVariant(zeroValue: T)(combOp: (T, T) => T)(implicit tt: ClassTag[T]): RDD[(Variant, T)] = {
-    val localSamplePredicate = samplePredicate
-    val localMapFn = mapFn
-
->>>>>>> 2b81570d
+  def foldByVariant(zeroValue: T)(combOp: (T, T) => T)(implicit tt: ClassTag[T], st: ClassTag[S]): RDD[(Variant, T)] = {
     rdd
     .mapValues(gs => gs.map {
       case (s, gs) => gs
