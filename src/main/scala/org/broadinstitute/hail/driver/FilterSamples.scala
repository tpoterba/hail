--- conflicted
+++ resolved
@@ -1,115 +1,11 @@
 package org.broadinstitute.hail.driver
 
-<<<<<<< HEAD
-import org.broadinstitute.hail.Utils._
-import org.broadinstitute.hail.annotations._
-import org.broadinstitute.hail.expr._
-import org.broadinstitute.hail.methods._
-import org.kohsuke.args4j.{Option => Args4jOption}
-
-import scala.io.Source
-
-object FilterSamples extends Command {
-
-  class Options extends BaseOptions {
-    @Args4jOption(required = false, name = "--all", usage = "Filter all samples")
-    var all: Boolean = false
-
-    @Args4jOption(required = false, name = "-c", aliases = Array("--condition"),
-      usage = "Filter condition: expression or .sample_list file (one sample name per line)")
-    var condition: String = _
-
-    @Args4jOption(required = false, name = "--keep", usage = "Keep only listed samples in current dataset")
-    var keep: Boolean = false
-
-    @Args4jOption(required = false, name = "--remove", usage = "Remove listed samples from current dataset")
-    var remove: Boolean = false
-
-  }
-
-  def newOptions = new Options
-
-=======
 object FilterSamples extends SuperCommand {
->>>>>>> 948fc620
   def name = "filtersamples"
 
   def description = "Filter samples in current dataset"
 
-<<<<<<< HEAD
-  override def supportsMultiallelic = true
-
-  def run(state: State, options: Options): State = {
-    val vds = state.vds
-
-    if ((options.keep && options.remove)
-      || (!options.keep && !options.remove))
-      fatal("one `--keep' or `--remove' required, but not both")
-
-    if ((options.all && options.condition != null)
-      || (!options.all && options.condition == null))
-      fatal("one `--all' or `-c' required, but not both")
-
-    if (options.all) {
-      if (options.keep)
-        return state
-      else
-        return state.copy(
-          vds = state.vds.dropSamples())
-    }
-
-    val keep = options.keep
-    val sas = vds.saSignature
-
-    val cond = options.condition
-    val p = cond match {
-      case f if f.endsWith(".sample_list") =>
-        val indexOfSample: Map[String, Int] = vds.sampleIds.zipWithIndex.toMap
-        val samples = readFile(f, state.hadoopConf) { reader =>
-          Source.fromInputStream(reader)
-            .getLines()
-            .filter(line => !line.isEmpty)
-            .toSet
-        }
-        (s: String, sa: Annotation) => Filter.keepThis(samples.contains(s), keep)
-      case c: String =>
-        val aggregationEC = EvalContext(Map(
-          "v" ->(0, TVariant),
-          "va" ->(1, vds.vaSignature),
-          "s" ->(2, TSample),
-          "sa" ->(3, sas),
-          "g" ->(4, TGenotype)))
-        val symTab = Map(
-          "s" ->(0, TSample),
-          "sa" ->(1, sas),
-        "gs" -> (-1, TAggregable(aggregationEC)))
-        val ec = EvalContext(symTab)
-        val f: () => Option[Boolean] = Parser.parse[Boolean](cond, ec, TBoolean)
-
-
-        val aggregatorA = aggregationEC.a
-        val aggregators = ec.aggregationFunctions
-
-        val doAggregates = aggregators.nonEmpty
-
-        val sampleAggregationOption = Aggregators.buildSampleAggregations(vds, aggregationEC)
-
-
-        val sampleIds = state.vds.sampleIds
-        (s: String, sa: Annotation) => {
-          ec.setContext(s, sa)
-
-          sampleAggregationOption.foreach(f => f.apply(s))
-
-          Filter.keepThis(f(), keep)
-        }
-    }
-
-    state.copy(vds = vds.filterSamples(p))
-  }
-=======
   register(FilterSamplesExpr)
   register(FilterSamplesList)
   register(FilterSamplesAll)
->>>>>>> 948fc620
 }