package org.broadinstitute.hail.expr

import org.broadinstitute.hail.Utils._
import scala.util.parsing.combinator.JavaTokenParsers
import scala.util.parsing.input.Position

object ParserUtils {
  def error(pos: Position, msg: String): Nothing = {
    val lineContents = pos.longString.split("\n").head
    val prefix = s"<input>:${pos.line}:"
    fatal(
      s"""$msg
         |$prefix$lineContents
         |${" " * prefix.length}${
        lineContents.take(pos.column - 1).map { c => if (c == '\t') c else ' ' }
      }^""".stripMargin)
  }
}

object Parser extends JavaTokenParsers {
<<<<<<< HEAD
  def parse[T](ec: EvalContext,
    expected: Type, code: String): () => T = {
=======
  def parse[T](symTab: Map[String, (Int, BaseType)], expected: BaseType, a: ArrayBuffer[Any], code: String): () => T = {
>>>>>>> acdd5fdb
    // println(s"code = $code")
    val t: AST = parseAll(expr, code) match {
      case Success(result, _) => result
      case NoSuccess(msg, next) => ParserUtils.error(next.pos, msg)
    }

    t.typecheck(ec)
    if (expected != null
      && t.`type` != expected)
      fatal(s"expression has wrong type: expected `$expected', got ${t.`type`}")

    val f: () => Any = t.eval(ec)
    () => f().asInstanceOf[T]
  }

  def parseType(code: String): Type = {
    // println(s"code = $code")
    parseAll(type_expr, code) match {
      case Success(result, _) => result
      case NoSuccess(msg, next) => ParserUtils.error(next.pos, msg)
    }
  }

  def parseAnnotationTypes(code: String): Map[String, Type] = {
    // println(s"code = $code")
    if (code.isEmpty)
      Map.empty[String, Type]
    else
      parseAll(struct_fields, code) match {
        case Success(result, _) => result.map(f => (f.name, f.`type`)).toMap
        case NoSuccess(msg, next) => ParserUtils.error(next.pos, msg)
      }
  }

  def withPos[T](p: => Parser[T]): Parser[Positioned[T]] =
    positioned[Positioned[T]](p ^^ { x => Positioned(x) })

<<<<<<< HEAD
  def parseExportArgs(ec: EvalContext,
=======
  def parseExportArgs(symTab: Map[String, (Int, BaseType)],
    a: ArrayBuffer[Any],
>>>>>>> acdd5fdb
    code: String): (Option[String], Array[() => Any]) = {
    val (header, ts) = parseAll(export_args, code) match {
      case Success(result, _) => result.asInstanceOf[(Option[String], Array[AST])]
      case NoSuccess(msg, next) => ParserUtils.error(next.pos, msg)
    }

    ts.foreach(_.typecheck(ec))
    val fs = ts.map { t =>
      t.eval(ec)
    }
    (header, fs)
  }

<<<<<<< HEAD
  def parseAnnotationArgs(ec: EvalContext, code: String): (Array[(List[String], TypeWithSchema, () => Any)]) = {
=======
  def parseAnnotationArgs(symTab: Map[String, (Int, BaseType)],
    a: ArrayBuffer[Any],
    code: String): (Array[(List[String], BaseType, () => Any)]) = {
>>>>>>> acdd5fdb
    val arr = parseAll(annotationExpressions, code) match {
      case Success(result, _) => result.asInstanceOf[Array[(Array[String], AST)]]
      case NoSuccess(msg, next) => ParserUtils.error(next.pos, msg)
    }

    def convertSchemable(l: List[String], t: Type): TypeWithSchema = {
      t match {
        case tws: TypeWithSchema => tws
        case _ => fatal(
          s"""Annotations must be stored as types with schema.
            |  Got invalid type `$t' from the result of `${l.mkString(".")}'""".stripMargin)
      }
    }

    arr.map {
      case (ids, ast) =>
        ast.typecheck(ec)
        val path = ids.toList
        val t = convertSchemable(path, ast.`type`)
        (ids.toList, t, ast.eval(ec))
    }
  }

  def expr: Parser[AST] = ident ~ withPos("=>") ~ expr ^^ { case param ~ arrow ~ body =>
    Lambda(arrow.pos, param, body)
  } |
    if_expr |
    let_expr |
    or_expr

  def if_expr: Parser[AST] =
    withPos("if") ~ ("(" ~> expr <~ ")") ~ expr ~ ("else" ~> expr) ^^ { case ifx ~ cond ~ thenTree ~ elseTree =>
      If(ifx.pos, cond, thenTree, elseTree)
    }

  def let_expr: Parser[AST] =
    withPos("let") ~ rep1sep((identifier <~ "=") ~ expr, "and") ~ ("in" ~> expr) ^^ { case let ~ bindings ~ body =>
      Let(let.pos, bindings.iterator.map { case id ~ v => (id, v) }.toArray, body)
    }

  def or_expr: Parser[AST] =
    and_expr ~ rep(withPos("||" | "|") ~ and_expr) ^^ { case lhs ~ lst =>
      lst.foldLeft(lhs) { case (acc, op ~ rhs) => BinaryOp(op.pos, acc, op.x, rhs) }
    }

  def and_expr: Parser[AST] =
    lt_expr ~ rep(withPos("&&" | "&") ~ lt_expr) ^^ { case lhs ~ lst =>
      lst.foldLeft(lhs) { case (acc, op ~ rhs) => BinaryOp(op.pos, acc, op.x, rhs) }
    }

  def lt_expr: Parser[AST] =
    eq_expr ~ rep(withPos("<=" | ">=" | "<" | ">") ~ eq_expr) ^^ { case lhs ~ lst =>
      lst.foldLeft(lhs) { case (acc, op ~ rhs) => Comparison(op.pos, acc, op.x, rhs) }
    }

  def eq_expr: Parser[AST] =
    add_expr ~ rep(withPos("==" | "!=") ~ add_expr) ^^ { case lhs ~ lst =>
      lst.foldLeft(lhs) { case (acc, op ~ rhs) => Comparison(op.pos, acc, op.x, rhs) }
    }

  def add_expr: Parser[AST] =
    mul_expr ~ rep(withPos("+" | "-") ~ mul_expr) ^^ { case lhs ~ lst =>
      lst.foldLeft(lhs) { case (acc, op ~ rhs) => BinaryOp(op.pos, acc, op.x, rhs) }
    }

  def mul_expr: Parser[AST] =
    tilde_expr ~ rep(withPos("*" | "/" | "%") ~ tilde_expr) ^^ { case lhs ~ lst =>
      lst.foldLeft(lhs) { case (acc, op ~ rhs) => BinaryOp(op.pos, acc, op.x, rhs) }
    }

  def tilde_expr: Parser[AST] =
    dot_expr ~ rep(withPos("~") ~ dot_expr) ^^ { case lhs ~ lst =>
      lst.foldLeft(lhs) { case (acc, op ~ rhs) => BinaryOp(op.pos, acc, op.x, rhs) }
    }

  def export_args: Parser[(Option[String], Array[AST])] =
  // FIXME | not backtracking properly.  Why?
    args ^^ { a => (None, a) } |||
      named_args ^^ { a =>
        (Some(a.map(_._1).mkString("\t")), a.map(_._2))
      }

  def named_args: Parser[Array[(String, AST)]] =
    named_arg ~ rep("," ~ named_arg) ^^ { case arg ~ lst =>
      (arg :: lst.map { case _ ~ arg => arg }).toArray
    }

  def named_arg: Parser[(String, AST)] =
    tsvIdentifier ~ "=" ~ expr ^^ { case id ~ _ ~ expr => (id, expr) }

  def annotationExpressions: Parser[Array[(Array[String], AST)]] =
    rep1sep(annotationExpression, ",") ^^ {
      _.toArray
    }

  def annotationExpression: Parser[(Array[String], AST)] = annotationIdentifier ~ "=" ~ expr ^^ {
    case id ~ eq ~ expr => (id, expr)
  }

  def annotationIdentifier: Parser[Array[String]] =
    rep1sep(identifier, ".") ^^ {
      _.toArray
    }

  def tsvIdentifier: Parser[String] = tickIdentifier | """[^\s\p{Cntrl}=,]+""".r

  def tickIdentifier: Parser[String] = """`[^`]+`""".r ^^ { i => i.substring(1, i.length - 1) }

  def identifier = tickIdentifier | ident

  def args: Parser[Array[AST]] =
    repsep(expr, ",") ^^ {
      _.toArray
    }

  def dot_expr: Parser[AST] =
    unary_expr ~ rep((withPos(".") ~ identifier ~ "(" ~ args ~ ")")
      | (withPos(".") ~ identifier)
      | withPos("[") ~ expr ~ "]") ^^ { case lhs ~ lst =>
      lst.foldLeft(lhs) { (acc, t) => (t: @unchecked) match {
        case (dot: Positioned[_]) ~ sym => Select(dot.pos, acc, sym)
        case (dot: Positioned[_]) ~ (sym: String) ~ "(" ~ (args: Array[AST]) ~ ")" => ApplyMethod(dot.pos, acc, sym, args)
        case (lbracket: Positioned[_]) ~ (idx: AST) ~ "]" => IndexArray(lbracket.pos, acc, idx)
      }
      }
    }

  def unary_expr: Parser[AST] =
    rep(withPos("-" | "!")) ~ primary_expr ^^ { case lst ~ rhs =>
      lst.foldRight(rhs) { case (op, acc) =>
        UnaryOp(op.pos, op.x, acc)
      }
    }

  // """"([^"\p{Cntrl}\\]|\\[\\'"bfnrt])*"""".r
  def evalStringLiteral(lit: String): String = {
    assert(lit.head == '"' && lit.last == '"')
    val r = """\\[\\'"bfnrt]""".r
    // replacement does backslash expansion
    r.replaceAllIn(lit.tail.init, _.matched)
  }

  def primary_expr: Parser[AST] =
    withPos("""-?\d*\.\d+[dD]?""".r) ^^ (r => Const(r.pos, r.x.toDouble, TDouble)) |
      withPos("""-?\d+(\.\d*)?[eE][+-]?\d+[dD]?""".r) ^^ (r => Const(r.pos, r.x.toDouble, TDouble)) |
      // FIXME L suffix
      withPos(wholeNumber) ^^ (r => Const(r.pos, r.x.toInt, TInt)) |
      withPos(""""([^"\p{Cntrl}\\]|\\[\\'"bfnrt])*"""".r) ^^ { r =>
        Const(r.pos, evalStringLiteral(r.x), TString)
      } |
      withPos("true") ^^ (r => Const(r.pos, true, TBoolean)) |
      withPos("false") ^^ (r => Const(r.pos, false, TBoolean)) |
      guard(not("if" | "else")) ~> withPos(identifier) ^^ (r => SymRef(r.pos, r.x)) |
      "{" ~> expr <~ "}" |
      "(" ~> expr <~ ")"

  def annotationSignature: Parser[TStruct] =
    struct_fields ^^ { fields => TStruct(fields) }

  def decorator: Parser[(String, String)] =
    ("@" ~> (identifier <~ "=")) ~ stringLiteral ^^ { case name ~ desc =>
//    ("@" ~> (identifier <~ "=")) ~ stringLiteral("\"" ~> "[^\"]".r <~ "\"") ^^ { case name ~ desc =>
    (unescapeString(name), {
      val unescaped = unescapeString(desc)
      unescaped.substring(1, unescaped.length - 1)
    })
  }

  def struct_field: Parser[(String, Type, Map[String, String])] =
    (identifier <~ ":") ~ type_expr ~ rep(decorator) ^^ { case name ~ t ~ decorators =>
      (name, t, decorators.toMap)
    }

  def struct_fields: Parser[Array[Field]] = repsep(struct_field, ",") ^^ {
    _.zipWithIndex.map {case ((id, t, attrs), index) => Field(id, t, index, attrs) }
      .toArray
  }

  def type_expr: Parser[Type] =
    "Empty" ^^ { _ => TEmpty } |
      "Boolean" ^^ { _ => TBoolean } |
      "Char" ^^ { _ => TChar } |
      "Int" ^^ { _ => TInt } |
      "Long" ^^ { _ => TLong } |
      "Float" ^^ { _ => TFloat } |
      "Double" ^^ { _ => TDouble } |
      "String" ^^ { _ => TString } |
      "Sample" ^^ { _ => TSample } |
      "AltAllele" ^^ { _ => TAltAllele } |
      "Variant" ^^ { _ => TVariant } |
      "Genotype" ^^ { _ => TGenotype } |
      "String" ^^ { _ => TString } |
      ("Array" ~ "[") ~> type_expr <~ "]" ^^ { elementType => TArray(elementType) } |
      ("Set" ~ "[") ~> type_expr <~ "]" ^^ { elementType => TSet(elementType) } |
      ("Struct" ~ "{") ~> struct_fields <~ "}" ^^ { fields =>
        TStruct(fields)
      }
}<|MERGE_RESOLUTION|>--- conflicted
+++ resolved
@@ -18,12 +18,8 @@
 }
 
 object Parser extends JavaTokenParsers {
-<<<<<<< HEAD
   def parse[T](ec: EvalContext,
     expected: Type, code: String): () => T = {
-=======
-  def parse[T](symTab: Map[String, (Int, BaseType)], expected: BaseType, a: ArrayBuffer[Any], code: String): () => T = {
->>>>>>> acdd5fdb
     // println(s"code = $code")
     val t: AST = parseAll(expr, code) match {
       case Success(result, _) => result
@@ -61,13 +57,7 @@
   def withPos[T](p: => Parser[T]): Parser[Positioned[T]] =
     positioned[Positioned[T]](p ^^ { x => Positioned(x) })
 
-<<<<<<< HEAD
-  def parseExportArgs(ec: EvalContext,
-=======
-  def parseExportArgs(symTab: Map[String, (Int, BaseType)],
-    a: ArrayBuffer[Any],
->>>>>>> acdd5fdb
-    code: String): (Option[String], Array[() => Any]) = {
+  def parseExportArgs(ec: EvalContext, code: String): (Option[String], Array[() => Any]) = {
     val (header, ts) = parseAll(export_args, code) match {
       case Success(result, _) => result.asInstanceOf[(Option[String], Array[AST])]
       case NoSuccess(msg, next) => ParserUtils.error(next.pos, msg)
@@ -80,21 +70,15 @@
     (header, fs)
   }
 
-<<<<<<< HEAD
-  def parseAnnotationArgs(ec: EvalContext, code: String): (Array[(List[String], TypeWithSchema, () => Any)]) = {
-=======
-  def parseAnnotationArgs(symTab: Map[String, (Int, BaseType)],
-    a: ArrayBuffer[Any],
-    code: String): (Array[(List[String], BaseType, () => Any)]) = {
->>>>>>> acdd5fdb
+  def parseAnnotationArgs(ec: EvalContext, code: String): (Array[(List[String], Type, () => Any)]) = {
     val arr = parseAll(annotationExpressions, code) match {
       case Success(result, _) => result.asInstanceOf[Array[(Array[String], AST)]]
       case NoSuccess(msg, next) => ParserUtils.error(next.pos, msg)
     }
 
-    def convertSchemable(l: List[String], t: Type): TypeWithSchema = {
+    def checkType(l: List[String], t: BaseType): Type = {
       t match {
-        case tws: TypeWithSchema => tws
+        case tws: Type => tws
         case _ => fatal(
           s"""Annotations must be stored as types with schema.
             |  Got invalid type `$t' from the result of `${l.mkString(".")}'""".stripMargin)
@@ -105,7 +89,7 @@
       case (ids, ast) =>
         ast.typecheck(ec)
         val path = ids.toList
-        val t = convertSchemable(path, ast.`type`)
+        val t = checkType(path, ast.`type`)
         (ids.toList, t, ast.eval(ec))
     }
   }
