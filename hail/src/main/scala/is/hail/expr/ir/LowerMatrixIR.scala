package is.hail.expr.ir

import is.hail.expr.ir.functions.{WrappedMatrixToMatrixFunction, WrappedMatrixToTableFunction, WrappedMatrixToValueFunction}
import is.hail.expr.types._
import is.hail.expr.types.virtual.{TArray, TInt32, TInterval}
import is.hail.utils._

object LowerMatrixIR {
  val entriesFieldName: String = MatrixType.entriesIdentifier
  val colsFieldName: String = "__cols"
  val colsField: Symbol = Symbol(colsFieldName)
  val entriesField: Symbol = Symbol(entriesFieldName)

  def apply(ir: IR): IR = {
    val ab = new ArrayBuilder[(String, IR)]
    val l1 = lower(ir, ab)
    ab.result().foldRight[IR](l1) { case ((ident, value), body) => RelationalLet(ident, value, body) }
  }

  def apply(tir: TableIR): TableIR = {
    val ab = new ArrayBuilder[(String, IR)]
    val l1 = lower(tir, ab)
    ab.result().foldRight[TableIR](l1) { case ((ident, value), body) => RelationalLetTable(ident, value, body) }
  }

  def apply(mir: MatrixIR): TableIR = {
    val ab = new ArrayBuilder[(String, IR)]

    val l1 = lower(mir, ab)
    ab.result().foldRight[TableIR](l1) { case ((ident, value), body) => RelationalLetTable(ident, value, body) }
  }


  private[this] def lowerChildren(ir: BaseIR, ab: ArrayBuilder[(String, IR)]): BaseIR = {
    val loweredChildren = ir.children.map {
      case tir: TableIR => lower(tir, ab)
      case mir: MatrixIR => throw new RuntimeException(s"expect specialized lowering rule for " +
        s"${ ir.getClass.getName }\n  Found MatrixIR child $mir")
      case bmir: BlockMatrixIR => lower(bmir, ab)
      case vir: IR => lower(vir, ab)
    }
    if ((ir.children, loweredChildren).zipped.forall(_ eq _))
      ir
    else
      ir.copy(loweredChildren)
  }

  def colVals(tir: TableIR): IR =
    GetField(Ref("global", tir.typ.globalType), colsFieldName)

  def globals(tir: TableIR): IR =
    SelectFields(
      Ref("global", tir.typ.globalType),
      tir.typ.globalType.fieldNames.diff(FastSeq(colsFieldName)))

  def nCols(tir: TableIR): IR = ArrayLen(colVals(tir))

  def entries(tir: TableIR): IR =
    GetField(Ref("row", tir.typ.rowType), entriesFieldName)

  import is.hail.expr.ir.IRBuilder._

<<<<<<< HEAD
=======
  def matrixSubstEnv(child: MatrixIR): BindingEnv[IRProxy] = {
    val e = Env[IRProxy]("global" -> 'global.selectFields(child.typ.globalType.fieldNames: _*),
      "va" -> 'row.selectFields(child.typ.rowType.fieldNames: _*))
    BindingEnv(e, agg = Some(e), scan = Some(e))
  }

  def matrixSubstEnvIR(child: MatrixIR, lowered: TableIR): BindingEnv[IR] = {
    val e = Env[IR]("global" -> SelectFields(Ref("global", lowered.typ.globalType), child.typ.globalType.fieldNames),
      "va" -> SelectFields(Ref("row", lowered.typ.rowType), child.typ.rowType.fieldNames))
    BindingEnv(e, agg = Some(e), scan = Some(e))
  }


>>>>>>> d9c547b7
  private[this] def lower(mir: MatrixIR, ab: ArrayBuilder[(String, IR)]): TableIR = {
    val lowered = mir match {
      case RelationalLetMatrixTable(name, value, body) =>
        RelationalLetTable(name, lower(value, ab), lower(body, ab))

      case CastTableToMatrix(child, entries, cols, colKey) =>
        val lc = lower(child, ab)
        lc.mapRows(
          irIf('row (Symbol(entries)).isNA) {
            irDie("missing entry array unsupported in 'to_matrix_table_row_major'", lc.typ.rowType)
          } {
            irIf('row (Symbol(entries)).len.cne( 'global (Symbol(cols)).len)) {
              irDie("length mismatch between entry array and column array in 'to_matrix_table_row_major'", lc.typ.rowType)
            } {
              'row
            }
          }
        ).rename(Map(entries -> entriesFieldName), Map(cols -> colsFieldName))

      case MatrixToMatrixApply(child, function) =>
        val loweredChild = lower(child, ab)
        TableToTableApply(loweredChild, function.lower()
          .getOrElse(WrappedMatrixToMatrixFunction(function,
<<<<<<< HEAD
            colsFieldName, colsFieldName,
            entriesFieldName, entriesFieldName,
=======
            colsFieldName,
            entriesFieldName,
>>>>>>> d9c547b7
            child.typ.colKey)))

      case MatrixRename(child, globalMap, colMap, rowMap, entryMap) =>
        var t = lower(child, ab).rename(rowMap, globalMap)

        if (colMap.nonEmpty) {
          val newColsType = TArray(child.typ.colType.rename(colMap))
          t = t.mapGlobals('global.castRename(t.typ.globalType.insertFields(FastSeq((colsFieldName, newColsType)))))
        }

        if (entryMap.nonEmpty) {
<<<<<<< HEAD
          val newEntriesType = child.typ.entryArrayType.copy(elementType = child.typ.entryType.rename(entryMap))
=======
          val newEntriesType = TArray(child.typ.entryType.rename(entryMap))
>>>>>>> d9c547b7
          t = t.mapRows('row.castRename(t.typ.rowType.insertFields(FastSeq((entriesFieldName, newEntriesType)))))
        }

        t

      case MatrixKeyRowsBy(child, keys, isSorted) =>
        lower(child, ab).keyBy(keys, isSorted)

      case MatrixFilterRows(child, pred) =>
        lower(child, ab)
<<<<<<< HEAD
          .rename(Map(entriesFieldName -> MatrixType.entriesIdentifier))
          .filter(let(va = 'row,
            global = 'global.dropFields(colsField))
            in pred)
          .rename(Map(MatrixType.entriesIdentifier -> entriesFieldName))
=======
          .filter(subst(pred, matrixSubstEnv(child)))
>>>>>>> d9c547b7

      case MatrixFilterCols(child, pred) =>
        lower(child, ab)
          .mapGlobals('global.insertFields('newColIdx ->
            irRange(0, 'global (colsField).len)
              .filter('i ~>
<<<<<<< HEAD
                (let(sa = 'global (colsField)('i),
                  global = 'global.dropFields(colsField))
                  in pred))))
=======
                (let(sa = 'global (colsField)('i))
                  in subst(pred, matrixSubstEnv(child))))))
>>>>>>> d9c547b7
          .mapRows('row.insertFields(entriesField -> 'global ('newColIdx).map('i ~> 'row (entriesField)('i))))
          .mapGlobals('global
            .insertFields(colsField ->
              'global ('newColIdx).map('i ~> 'global (colsField)('i)))
            .dropFields('newColIdx))

      case MatrixAnnotateRowsTable(child, table, root, product) =>
        val kt = table.typ.keyType
        if (kt.size == 1 && kt.types(0) == TInterval(child.typ.rowKeyStruct.types(0)))
          TableIntervalJoin(lower(child, ab), lower(table, ab), root, product)
        else
          TableLeftJoinRightDistinct(lower(child, ab), lower(table, ab), root)

      case MatrixChooseCols(child, oldIndices) =>
        lower(child, ab)
          .mapGlobals('global.insertFields('newColIdx -> oldIndices.map(I32)))
          .mapRows('row.insertFields(entriesField -> 'global ('newColIdx).map('i ~> 'row (entriesField)('i))))
          .mapGlobals('global
            .insertFields(colsField -> 'global ('newColIdx).map('i ~> 'global (colsField)('i)))
            .dropFields('newColIdx))

      case MatrixAnnotateColsTable(child, table, root) =>
        val col = Symbol(genUID())
        val colKey = makeStruct(table.typ.key.zip(child.typ.colKey).map { case (tk, mck) => Symbol(tk) -> col(Symbol(mck)) }: _*)
        lower(child, ab)
          .mapGlobals(let(__dictfield = lower(table, ab)
            .keyBy(FastIndexedSeq())
            .collect()
            .apply('rows)
            .arrayStructToDict(table.typ.key)) {
            'global.insertFields(colsField ->
              'global (colsField).map(col ~> col.insertFields(Symbol(root) -> '__dictfield.invoke("get", colKey))))
          })

      case MatrixMapGlobals(child, newGlobals) =>
        lower(child, ab)
          .mapGlobals(
<<<<<<< HEAD
            let(global = 'global.dropFields(colsField)) {
              newGlobals
            }
=======
            subst(newGlobals, BindingEnv(Env[IRProxy](
              "global" -> 'global.selectFields(child.typ.globalType.fieldNames: _*))))
>>>>>>> d9c547b7
              .insertFields(colsField -> 'global (colsField)))

      case MatrixMapRows(child, newRow) => {
        def liftScans(ir: IR): IRProxy = {
          val scans = new ArrayBuilder[(String, IR)]

          def f(ir: IR): IR = ir match {
            case x if IsScanResult(x) =>
              assert(!ContainsAgg(x))
              val s = genUID()
              scans += (s -> x)
              Ref(s, x.typ)
            case _ =>
              MapIR(f)(ir)
          }

          val b0 = f(ir)

          val b: IRProxy =
            if (ContainsAgg(b0)) {
              irRange(0, 'row (entriesField).len)
                .filter('i ~> !'row (entriesField)('i).isNA)
                .arrayAgg('i ~>
                  (aggLet(sa = 'global (colsField)('i),
                    g = 'row (entriesField)('i))
                    in b0))
            } else
              b0

          scans.result().foldLeft(b) { case (acc, (s, x)) =>
            (env: E) => {
              Let(s, x, acc(env))
            }
          }
        }

        val lc = lower(child, ab)
<<<<<<< HEAD
        val e = Env[IR]("va" -> Ref("row", lc.typ.rowType),
          "global" -> SelectFields(Ref("global", lc.typ.globalType), child.typ.globalType.fieldNames))
        lc.mapRows(
          liftScans(Subst(newRow, BindingEnv(e, scan = Some(e), agg = Some(e))))
=======
        lc.mapRows(
          liftScans(Subst(newRow, matrixSubstEnvIR(child, lc)))
>>>>>>> d9c547b7
            .insertFields(entriesField -> 'row (entriesField)))
      }

      case MatrixMapCols(child, newCol, _) =>
        val loweredChild = lower(child, ab)

        val aggBuilder = new ArrayBuilder[(String, IR)]
        val scanBuilder = new ArrayBuilder[(String, IR)]

        def lift(ir: IR): IR = ir match {
          case x if IsScanResult(x) =>
            assert(!ContainsAgg(x))
            val s = genUID()
            scanBuilder += (s -> x)
            Ref(s, x.typ)
          case x if IsAggResult(x) =>
            assert(!ContainsScan(x))
            val s = genUID()
            aggBuilder += (s -> x)
            Ref(s, x.typ)
          case _ =>
            MapIR(lift)(ir)
        }

<<<<<<< HEAD
        val e = Env[IR]("global" -> SelectFields(Ref("global", loweredChild.typ.globalType),
          child.typ.globalType.fieldNames))
        val substEnv = BindingEnv(e, Some(e), Some(e))

        var b0 = lift(Subst(newCol, substEnv))
=======
        var b0 = lift(Subst(newCol, matrixSubstEnvIR(child,loweredChild)))
>>>>>>> d9c547b7
        val aggs = aggBuilder.result()
        val scans = scanBuilder.result()

        val idx = Ref(genUID(), TInt32())
        val idxSym = Symbol(idx.name)

        val aggTransformer: IRProxy => IRProxy = if (aggs.isEmpty)
          identity
        else {
          val aggStruct = MakeStruct(aggs)
          val aggResultArray = loweredChild.aggregate(
<<<<<<< HEAD
            aggLet(va = 'row) {
=======
            aggLet(va = 'row.selectFields(child.typ.rowType.fieldNames: _*)) {
>>>>>>> d9c547b7
              irRange(0, 'global (colsField).len)
                .aggElements('__element_idx, '__result_idx, Some('global (colsField).len))(
                  let(sa = 'global (colsField)('__result_idx)) {
                    aggLet(sa = 'global (colsField)('__element_idx),
                      g = 'row (entriesField)('__element_idx)) {
                      aggFilter(!'g.isNA, aggStruct)
                    }
                  })
            })
          val ident = genUID()
          ab += ((ident, aggResultArray))

          val aggResultRef = Ref(genUID(), aggResultArray.typ)
          val aggResultElementRef = Ref(genUID(), aggResultArray.typ.asInstanceOf[TArray].elementType)

          b0 = aggs.foldLeft[IR](b0) { case (acc, (name, _)) => Let(name, GetField(aggResultElementRef, name), acc) }
          b0 = Let(aggResultElementRef.name, ArrayRef(aggResultRef, idx), b0)

          x: IRProxy => let.applyDynamicNamed("apply")((aggResultRef.name, RelationalRef(ident, aggResultArray.typ))).apply(x)
        }

        val scanTransformer: IRProxy => IRProxy = if (scans.isEmpty)
          identity
        else {
          val scanStruct = MakeStruct(scans)
          val scanResultArray = ArrayAggScan(
            GetField(Ref("global", loweredChild.typ.globalType), colsFieldName),
            "sa",
            scanStruct)

          val scanResultRef = Ref(genUID(), scanResultArray.typ)
          val scanResultElementRef = Ref(genUID(), scanResultArray.typ.asInstanceOf[TArray].elementType)

          b0 = scans.foldLeft[IR](b0) { case (acc, (name, _)) => Let(name, GetField(scanResultElementRef, name), acc) }
          b0 = Let(scanResultElementRef.name, ArrayRef(scanResultRef, idx), b0)

          x: IRProxy => let.applyDynamicNamed("apply")((scanResultRef.name, scanResultArray)).apply(x)
        }

        loweredChild.mapGlobals('global.insertFields(colsField -> scanTransformer(aggTransformer(
          irRange(0, 'global (colsField).len).map(idxSym ~> let(__cols_array = 'global (colsField), sa = '__cols_array (idxSym)) {
            b0
          })
        ))))

      case MatrixFilterEntries(child, pred) =>
<<<<<<< HEAD
        lower(child, ab).mapRows('row.insertFields(entriesField ->
          irRange(0, 'global (colsField).len).map {
            'i ~>
              let(g = 'row (entriesField)('i)) {
                irIf(let(sa = 'global (colsField)('i),
                  va = 'row,
                  global = 'global.dropFields(colsField))
                  in !irToProxy(pred)) {
=======
        val lc = lower(child, ab)
          lc.mapRows('row.insertFields(entriesField ->
          irRange(0, 'global (colsField).len).map {
            'i ~>
              let(g = 'row (entriesField)('i)) {
                irIf(let(sa = 'global (colsField)('i))
                  in !subst(pred, matrixSubstEnv(child))) {
>>>>>>> d9c547b7
                  NA(child.typ.entryType)
                } {
                  'g
                }
              }
          }))
<<<<<<< HEAD

      case MatrixUnionCols(left, right) =>
        val rightEntries = genUID()
        val rightCols = genUID()
        TableJoin(
          lower(left, ab).distinct(),
          lower(right, ab).distinct()
            .mapRows('row
              .insertFields(Symbol(rightEntries) -> 'row (entriesField))
              .selectFields(right.typ.rowKey :+ rightEntries: _*))
            .mapGlobals('global
              .insertFields(Symbol(rightCols) -> 'global (colsField))
              .selectFields(rightCols)),
          "inner")
          .mapRows('row
            .insertFields(entriesField ->
              makeArray('row (entriesField), 'row (Symbol(rightEntries))).flatMap('a ~> 'a))
            // TableJoin puts keys first; drop rightEntries, but also restore left row field order
            .selectFields(left.typ.rvRowType.fieldNames: _*))
          .mapGlobals('global
            .insertFields(colsField ->
              makeArray('global (colsField), 'global (Symbol(rightCols))).flatMap('a ~> 'a))
            .dropFields(Symbol(rightCols)))

      case MatrixMapEntries(child, newEntries) =>
        lower(child, ab).mapRows('row.insertFields(entriesField ->
          irRange(0, 'global (colsField).len).map {
            'i ~>
              let(g = 'row (entriesField)('i),
                sa = 'global (colsField)('i),
                va = 'row,
                global = 'global.dropFields(colsField)) {
                newEntries
              }
          }))

      case MatrixRepartition(child, n, shuffle) => TableRepartition(lower(child, ab), n, shuffle)

      case MatrixFilterIntervals(child, intervals, keep) => TableFilterIntervals(lower(child, ab), intervals, keep)

      case MatrixUnionRows(children) =>
        // FIXME: this should check that all children have the same column keys.
        TableUnion(MatrixUnionRows.unify(children).map(lower(_, ab)))

      case MatrixDistinctByRow(child) => TableDistinct(lower(child, ab))

      case MatrixRowsHead(child, n) => TableHead(lower(child, ab), n)

      case MatrixColsHead(child, n) => lower(child, ab)
        .mapGlobals('global.insertFields(colsField -> 'global (colsField).invoke("[:*]", n)))
        .mapRows('row.insertFields(entriesField -> 'row (entriesField).invoke("[:*]", n)))

      case MatrixExplodeCols(child, path) =>
        val loweredChild = lower(child, ab)
        val lengths = Symbol(genUID())
        val colIdx = Symbol(genUID())
        val nestedIdx = Symbol(genUID())
        val colElementUID1 = Symbol(genUID())


        val nestedRefs = path.init.scanLeft('global (colsField)(colIdx): IRProxy)((irp, name) => irp(Symbol(name)))
        val postExplodeSelector = path.zip(nestedRefs).zipWithIndex.foldRight[IRProxy](nestedIdx) {
          case (((field, ref), i), arg) =>
            ref.insertFields(Symbol(field) ->
              (if (i == nestedRefs.length - 1)
                ref(Symbol(field)).toArray(arg)
              else
                arg))
        }

        val arrayIR = path.foldLeft[IRProxy](colElementUID1) { case (irp, fieldName) => irp(Symbol(fieldName)) }
        loweredChild
          .mapGlobals('global.insertFields(lengths -> 'global (colsField).map({
            colElementUID1 ~> arrayIR.len.orElse(0)
          })))
          .mapGlobals('global.insertFields(colsField ->
            irRange(0, 'global (colsField).len, 1)
              .flatMap({
                colIdx ~>
                  irRange(0, 'global (lengths)(colIdx), 1)
                    .map({
                      nestedIdx ~> postExplodeSelector
                    })
              })))
          .mapRows('row.insertFields(entriesField ->
            irRange(0, 'row (entriesField).len, 1)
              .flatMap(colIdx ~>
                irRange(0, 'global (lengths)(colIdx), 1).map(Symbol(genUID()) ~> 'row (entriesField)(colIdx)))))
          .mapGlobals('global.dropFields(lengths))

      case MatrixAggregateRowsByKey(child, entryExpr, rowExpr) =>

        val substEnv = BindingEnv[IRProxy](
          Env(("global", 'global.dropFields(colsField))),
          agg = Some(Env(("va", 'row), ("global", 'global.dropFields(colsField)))))
        val eeSub = subst(entryExpr, substEnv)
        val reSub = subst(rowExpr, substEnv)
        lower(child, ab)
          .aggregateByKey(
            reSub.insertFields(entriesField -> irRange(0, 'global (colsField).len)
              .aggElements('__element_idx, '__result_idx, Some('global (colsField).len))(
                let(sa = 'global (colsField)('__result_idx)) {
                  aggLet(sa = 'global (colsField)('__element_idx),
                    g = 'row (entriesField)('__element_idx)) {
                    eeSub
                  }
                })))

      case MatrixCollectColsByKey(child) =>
        lower(child, ab)
          .mapGlobals('global.insertFields('newColIdx ->
            irRange(0, 'global (colsField).len).map {
              'i ~>
                makeTuple('global (colsField)('i).selectFields(child.typ.colKey: _*),
                  'i)
            }.groupByKey.toArray))
          .mapRows('row.insertFields(entriesField ->
            'global ('newColIdx).map {
              'kv ~>
                makeStruct(child.typ.entryType.fieldNames.map { s =>
                  (Symbol(s), 'kv ('value).map {
                    'i ~> 'row (entriesField)('i)(Symbol(s))
                  })
                }: _*)
            }))
          .mapGlobals('global
            .insertFields(colsField ->
              'global ('newColIdx).map {
                'kv ~>
                  'kv ('key).insertFields(
                    child.typ.colValueStruct.fieldNames.map { s =>
                      (Symbol(s), 'kv ('value).map('i ~> 'global (colsField)('i)(Symbol(s))))
                    }: _*)
              })
            .dropFields('newColIdx)
          )

      case MatrixExplodeRows(child, path) => TableExplode(lower(child, ab), path)

      case mr: MatrixRead => mr.lower()

      case MatrixAggregateColsByKey(child, entryExpr, colExpr) =>
        val colKey = child.typ.colKey

        val originalColIdx = Symbol(genUID())
        val newColIdx1 = Symbol(genUID())
        val newColIdx2 = Symbol(genUID())
        val colsAggIdx = Symbol(genUID())
        val keyMap = Symbol(genUID())
        val aggElementIdx = Symbol(genUID())

        val substEnv = BindingEnv[IRProxy](
          Env(("global", 'global.dropFields(colsField, keyMap))),
          agg = Some(Env(("global", 'global.dropFields(colsField, keyMap)))))
        val ceSub = subst(colExpr, substEnv)
        val eeSub = subst(entryExpr, substEnv.bindEval("va", 'row).bindAgg("va", 'row))

        lower(child, ab)
          .mapGlobals('global.insertFields(keyMap ->
            let(__cols_field = 'global (colsField)) {
              irRange(0, '__cols_field.len)
                .map(originalColIdx ~> let(__cols_field_element = '__cols_field (originalColIdx)) {
                  makeStruct('key -> '__cols_field_element.selectFields(colKey: _*), 'value -> originalColIdx)
                })
                .groupByKey
                .toArray
            }))
          .mapRows('row.insertFields(entriesField ->
            let(__entries = 'row (entriesField), __key_map = 'global (keyMap)) {
              irRange(0, '__key_map.len)
                .map(newColIdx1 ~> '__key_map (newColIdx1)
                  .apply('value)
                  .arrayAgg(aggElementIdx ~>
                    aggLet(g = '__entries (aggElementIdx), sa = 'global (colsField)(aggElementIdx)) {
                      eeSub
                    }))
            }))
          .mapGlobals(
            'global.insertFields(colsField ->
              let(__key_map = 'global (keyMap)) {
                irRange(0, '__key_map.len)
                  .map(newColIdx2 ~>
                    concatStructs(
                      '__key_map (newColIdx2)('key),
                      '__key_map (newColIdx2)('value)
                        .arrayAgg(colsAggIdx ~> aggLet(sa = 'global (colsField)(colsAggIdx)) {
                          ceSub
                        })
                    ))
              }
            ).dropFields(keyMap))

      case MatrixLiteral(value) => TableLiteral(value.toTableValue(colsFieldName, entriesFieldName))
    }

    assert(lowered.typ == loweredType(mir.typ),
      s"\n  ACTUAL: ${ lowered.typ }\n  EXPECT: ${ loweredType(mir.typ) }" +
        s"\n  BEFORE: ${ Pretty(mir) }\n  AFTER: ${ Pretty(lowered) }")
    lowered
  }


  private[this] def lower(tir: TableIR, ab: ArrayBuilder[(String, IR)]): TableIR = {
    val lowered = tir match {
      case CastMatrixToTable(child, entries, cols) =>
        TableRename(lower(child, ab), Map(entriesFieldName -> entries), Map(colsFieldName -> cols))

      case MatrixEntriesTable(child) =>
        val oldColIdx = Symbol(genUID())
        val lambdaIdx1 = Symbol(genUID())
        val currentColIdx = Symbol(genUID())
        lower(child, ab)
          .mapGlobals('global.insertFields(oldColIdx ->
            irRange(0, 'global (colsField).len)
              .map(lambdaIdx1 ~> makeStruct('key -> 'global (colsField)(lambdaIdx1).selectFields(child.typ.colKey: _*), 'value -> lambdaIdx1))
              .sort(ascending = true, onKey = true)
              .map(lambdaIdx1 ~> lambdaIdx1('value))))
          .mapRows('row.insertFields(currentColIdx -> 'global (oldColIdx)
            .filter(lambdaIdx1 ~> !'row (entriesField)(lambdaIdx1).isNA)))
          .explode(currentColIdx)
          .mapRows(let(
            __current_idx = 'row (currentColIdx),
            __col_struct = 'global (colsField)('__current_idx),
            __entry_struct = 'row (entriesField)('__current_idx)) {
            val newFields = child.typ.colType.fieldNames.map(Symbol(_)).map(f => f -> '__col_struct (f)) ++
              child.typ.entryType.fieldNames.map(Symbol(_)).map(f => f -> '__entry_struct (f))
            'row
              .dropFields(entriesField, currentColIdx)
              .insertFields(newFields: _*)
          }).mapGlobals('global.dropFields(colsField, oldColIdx))
          .keyBy(child.typ.rowKey ++ child.typ.colKey, isSorted = !(child.typ.rowKey.isEmpty && child.typ.colKey.nonEmpty))

      case MatrixToTableApply(child, function) =>
        val loweredChild = lower(child, ab)
        TableToTableApply(loweredChild,
          function.lower()
            .getOrElse(WrappedMatrixToTableFunction(function, colsFieldName, entriesFieldName, child.typ.colKey)))

      case MatrixRowsTable(child) =>
        lower(child, ab)
          .mapGlobals('global.dropFields(colsField))
          .mapRows('row.dropFields(entriesField))

      case MatrixColsTable(child) =>
        val colKey = child.typ.colKey
        let(__cols_and_globals = lower(child, ab).getGlobals) {
          val sortedCols = if (colKey.isEmpty)
            '__cols_and_globals (colsField)
          else
            irRange(0, irArrayLen('__cols_and_globals (colsField)), 1)
              .map {
                'i ~> let(__cols_element = '__cols_and_globals (colsField)('i)) {
                  makeStruct(
                    // key struct
                    '_1 -> '__cols_element.selectFields(colKey: _*),
                    '_2 -> '__cols_element)
                }
              }
              .sort(true, onKey = true)
              .map {
                'elt ~> 'elt ('_2)
              }
          makeStruct('rows -> sortedCols, 'global -> '__cols_and_globals.dropFields(colsField))
        }.parallelize(None).keyBy(child.typ.colKey)

=======

      case MatrixUnionCols(left, right) =>
        val rightEntries = genUID()
        val rightCols = genUID()
        val ll = lower(left, ab).distinct()
        TableJoin(
          ll,
          lower(right, ab).distinct()
            .mapRows('row
              .insertFields(Symbol(rightEntries) -> 'row (entriesField))
              .selectFields(right.typ.rowKey :+ rightEntries: _*))
            .mapGlobals('global
              .insertFields(Symbol(rightCols) -> 'global (colsField))
              .selectFields(rightCols)),
          "inner")
          .mapRows('row
            .insertFields(entriesField ->
              makeArray('row (entriesField), 'row (Symbol(rightEntries))).flatMap('a ~> 'a))
            // TableJoin puts keys first; drop rightEntries, but also restore left row field order
            .selectFields(ll.typ.rowType.fieldNames: _*))
          .mapGlobals('global
            .insertFields(colsField ->
              makeArray('global (colsField), 'global (Symbol(rightCols))).flatMap('a ~> 'a))
            .dropFields(Symbol(rightCols)))

      case MatrixMapEntries(child, newEntries) =>
        lower(child, ab).mapRows('row.insertFields(entriesField ->
          irRange(0, 'global (colsField).len).map {
            'i ~>
              let(g = 'row (entriesField)('i),
                sa = 'global (colsField)('i)) {
                subst(newEntries, BindingEnv(Env(
                  "global" -> 'global.selectFields(child.typ.globalType.fieldNames: _*),
                  "va" -> 'row.selectFields(child.typ.rowType.fieldNames: _*))))
              }
          }))

      case MatrixRepartition(child, n, shuffle) => TableRepartition(lower(child, ab), n, shuffle)

      case MatrixFilterIntervals(child, intervals, keep) => TableFilterIntervals(lower(child, ab), intervals, keep)

      case MatrixUnionRows(children) =>
        // FIXME: this should check that all children have the same column keys.
        val first = lower(children.head, ab)
        TableUnion(FastIndexedSeq(first) ++
          children.tail.map(lower(_, ab)
            .mapRows('row.selectFields(first.typ.rowType.fieldNames: _*))))

      case MatrixDistinctByRow(child) => TableDistinct(lower(child, ab))

      case MatrixRowsHead(child, n) => TableHead(lower(child, ab), n)

      case MatrixColsHead(child, n) => lower(child, ab)
        .mapGlobals('global.insertFields(colsField -> 'global (colsField).invoke("[:*]", n)))
        .mapRows('row.insertFields(entriesField -> 'row (entriesField).invoke("[:*]", n)))

      case MatrixExplodeCols(child, path) =>
        val loweredChild = lower(child, ab)
        val lengths = Symbol(genUID())
        val colIdx = Symbol(genUID())
        val nestedIdx = Symbol(genUID())
        val colElementUID1 = Symbol(genUID())


        val nestedRefs = path.init.scanLeft('global (colsField)(colIdx): IRProxy)((irp, name) => irp(Symbol(name)))
        val postExplodeSelector = path.zip(nestedRefs).zipWithIndex.foldRight[IRProxy](nestedIdx) {
          case (((field, ref), i), arg) =>
            ref.insertFields(Symbol(field) ->
              (if (i == nestedRefs.length - 1)
                ref(Symbol(field)).toArray(arg)
              else
                arg))
        }

        val arrayIR = path.foldLeft[IRProxy](colElementUID1) { case (irp, fieldName) => irp(Symbol(fieldName)) }
        loweredChild
          .mapGlobals('global.insertFields(lengths -> 'global (colsField).map({
            colElementUID1 ~> arrayIR.len.orElse(0)
          })))
          .mapGlobals('global.insertFields(colsField ->
            irRange(0, 'global (colsField).len, 1)
              .flatMap({
                colIdx ~>
                  irRange(0, 'global (lengths)(colIdx), 1)
                    .map({
                      nestedIdx ~> postExplodeSelector
                    })
              })))
          .mapRows('row.insertFields(entriesField ->
            irRange(0, 'row (entriesField).len, 1)
              .flatMap(colIdx ~>
                irRange(0, 'global (lengths)(colIdx), 1).map(Symbol(genUID()) ~> 'row (entriesField)(colIdx)))))
          .mapGlobals('global.dropFields(lengths))

      case MatrixAggregateRowsByKey(child, entryExpr, rowExpr) =>

        val substEnv = matrixSubstEnv(child)
        val eeSub = subst(entryExpr, substEnv)
        val reSub = subst(rowExpr, substEnv)
        lower(child, ab)
          .aggregateByKey(
            reSub.insertFields(entriesField -> irRange(0, 'global (colsField).len)
              .aggElements('__element_idx, '__result_idx, Some('global (colsField).len))(
                let(sa = 'global (colsField)('__result_idx)) {
                  aggLet(sa = 'global (colsField)('__element_idx),
                    g = 'row (entriesField)('__element_idx)) {
                    eeSub
                  }
                })))

      case MatrixCollectColsByKey(child) =>
        lower(child, ab)
          .mapGlobals('global.insertFields('newColIdx ->
            irRange(0, 'global (colsField).len).map {
              'i ~>
                makeTuple('global (colsField)('i).selectFields(child.typ.colKey: _*),
                  'i)
            }.groupByKey.toArray))
          .mapRows('row.insertFields(entriesField ->
            'global ('newColIdx).map {
              'kv ~>
                makeStruct(child.typ.entryType.fieldNames.map { s =>
                  (Symbol(s), 'kv ('value).map {
                    'i ~> 'row (entriesField)('i)(Symbol(s))
                  })
                }: _*)
            }))
          .mapGlobals('global
            .insertFields(colsField ->
              'global ('newColIdx).map {
                'kv ~>
                  'kv ('key).insertFields(
                    child.typ.colValueStruct.fieldNames.map { s =>
                      (Symbol(s), 'kv ('value).map('i ~> 'global (colsField)('i)(Symbol(s))))
                    }: _*)
              })
            .dropFields('newColIdx)
          )

      case MatrixExplodeRows(child, path) => TableExplode(lower(child, ab), path)

      case mr: MatrixRead => mr.lower()

      case MatrixAggregateColsByKey(child, entryExpr, colExpr) =>
        val colKey = child.typ.colKey

        val originalColIdx = Symbol(genUID())
        val newColIdx1 = Symbol(genUID())
        val newColIdx2 = Symbol(genUID())
        val colsAggIdx = Symbol(genUID())
        val keyMap = Symbol(genUID())
        val aggElementIdx = Symbol(genUID())

        val substEnv = matrixSubstEnv(child)
        val ceSub = subst(colExpr, substEnv)
        val vaBinding = 'row.selectFields(child.typ.rowType.fieldNames: _*)
        val eeSub = subst(entryExpr, substEnv.bindEval("va", vaBinding).bindAgg("va", vaBinding))

        lower(child, ab)
          .mapGlobals('global.insertFields(keyMap ->
            let(__cols_field = 'global (colsField)) {
              irRange(0, '__cols_field.len)
                .map(originalColIdx ~> let(__cols_field_element = '__cols_field (originalColIdx)) {
                  makeStruct('key -> '__cols_field_element.selectFields(colKey: _*), 'value -> originalColIdx)
                })
                .groupByKey
                .toArray
            }))
          .mapRows('row.insertFields(entriesField ->
            let(__entries = 'row (entriesField), __key_map = 'global (keyMap)) {
              irRange(0, '__key_map.len)
                .map(newColIdx1 ~> '__key_map (newColIdx1)
                  .apply('value)
                  .arrayAgg(aggElementIdx ~>
                    aggLet(g = '__entries (aggElementIdx), sa = 'global (colsField)(aggElementIdx)) {
                      eeSub
                    }))
            }))
          .mapGlobals(
            'global.insertFields(colsField ->
              let(__key_map = 'global (keyMap)) {
                irRange(0, '__key_map.len)
                  .map(newColIdx2 ~>
                    concatStructs(
                      '__key_map (newColIdx2)('key),
                      '__key_map (newColIdx2)('value)
                        .arrayAgg(colsAggIdx ~> aggLet(sa = 'global (colsField)(colsAggIdx)) {
                          ceSub
                        })
                    ))
              }
            ).dropFields(keyMap))

      case MatrixLiteral(value) => TableLiteral(value.toTableValue)
    }

    if (!mir.typ.isCompatibleWith(lowered.typ))
      throw new RuntimeException(s"Lowering changed type:\n  BEFORE: ${ Pretty(mir) }\n    ${ mir.typ }\n    ${ mir.typ.canonicalTableType}\n  AFTER: ${ Pretty(lowered) }\n    ${ lowered.typ }")
    lowered
  }


  private[this] def lower(tir: TableIR, ab: ArrayBuilder[(String, IR)]): TableIR = {
    val lowered = tir match {
      case CastMatrixToTable(child, entries, cols) =>
        lower(child, ab)
          .mapRows('row.selectFields(child.typ.rowType.fieldNames ++ Array(entriesFieldName): _*))
          .rename(Map(entriesFieldName -> entries), Map(colsFieldName -> cols))

      case MatrixEntriesTable(child) =>
        val oldColIdx = Symbol(genUID())
        val lambdaIdx1 = Symbol(genUID())
        val currentColIdx = Symbol(genUID())
        lower(child, ab)
          .mapGlobals('global.insertFields(oldColIdx ->
            irRange(0, 'global (colsField).len)
              .map(lambdaIdx1 ~> makeStruct('key -> 'global (colsField)(lambdaIdx1).selectFields(child.typ.colKey: _*), 'value -> lambdaIdx1))
              .sort(ascending = true, onKey = true)
              .map(lambdaIdx1 ~> lambdaIdx1('value))))
          .mapRows('row.insertFields(currentColIdx -> 'global (oldColIdx)
            .filter(lambdaIdx1 ~> !'row (entriesField)(lambdaIdx1).isNA)))
          .explode(currentColIdx)
          .mapRows(let(
            __current_idx = 'row (currentColIdx),
            __col_struct = 'global (colsField)('__current_idx),
            __entry_struct = 'row (entriesField)('__current_idx)) {
            val newFields = child.typ.colType.fieldNames.map(Symbol(_)).map(f => f -> '__col_struct (f)) ++
              child.typ.entryType.fieldNames.map(Symbol(_)).map(f => f -> '__entry_struct (f))
            'row
              .dropFields(entriesField, currentColIdx)
              .insertFields(newFields: _*)
          }).mapGlobals('global.dropFields(colsField, oldColIdx))
          .keyBy(child.typ.rowKey ++ child.typ.colKey, isSorted = !(child.typ.rowKey.isEmpty && child.typ.colKey.nonEmpty))

      case MatrixToTableApply(child, function) =>
        val loweredChild = lower(child, ab)
        TableToTableApply(loweredChild,
          function.lower()
            .getOrElse(WrappedMatrixToTableFunction(function, colsFieldName, entriesFieldName, child.typ.colKey)))

      case MatrixRowsTable(child) =>
        lower(child, ab)
          .mapGlobals('global.dropFields(colsField))
          .mapRows('row.dropFields(entriesField))

      case MatrixColsTable(child) =>
        val colKey = child.typ.colKey
        let(__cols_and_globals = lower(child, ab).getGlobals) {
          val sortedCols = if (colKey.isEmpty)
            '__cols_and_globals (colsField)
          else
            irRange(0, irArrayLen('__cols_and_globals (colsField)), 1)
              .map {
                'i ~> let(__cols_element = '__cols_and_globals (colsField)('i)) {
                  makeStruct(
                    // key struct
                    '_1 -> '__cols_element.selectFields(colKey: _*),
                    '_2 -> '__cols_element)
                }
              }
              .sort(true, onKey = true)
              .map {
                'elt ~> 'elt ('_2)
              }
          makeStruct('rows -> sortedCols, 'global -> '__cols_and_globals.dropFields(colsField))
        }.parallelize(None).keyBy(child.typ.colKey)

>>>>>>> d9c547b7
      case table => lowerChildren(table, ab).asInstanceOf[TableIR]
    }

    assertTypeUnchanged(tir, lowered)
    lowered
  }

  private[this] def lower(bmir: BlockMatrixIR, ab: ArrayBuilder[(String, IR)]): BlockMatrixIR = {
    val lowered = bmir match {
      case noMatrixChildren => lowerChildren(noMatrixChildren, ab).asInstanceOf[BlockMatrixIR]
    }
    assertTypeUnchanged(bmir, lowered)
    lowered
  }

  private[this] def lower(ir: IR, ab: ArrayBuilder[(String, IR)]): IR = {
    val lowered = ir match {
      case MatrixToValueApply(child, function) => TableToValueApply(lower(child, ab), function.lower()
        .getOrElse(WrappedMatrixToValueFunction(function, colsFieldName, entriesFieldName, child.typ.colKey)))
      case MatrixWrite(child, writer) =>
        TableWrite(lower(child, ab), WrappedMatrixWriter(writer, colsFieldName, entriesFieldName, child.typ.colKey))
      case MatrixMultiWrite(children, writer) =>
        TableMultiWrite(children.map(lower(_, ab)), WrappedMatrixNativeMultiWriter(writer, children.head.typ.colKey))
      case MatrixAggregate(child, query) =>
<<<<<<< HEAD
        val idx = Symbol(genUID())
        lower(child, ab)
=======
        val lc = lower(child, ab)
        val idx = Symbol(genUID())
        lc
>>>>>>> d9c547b7
          .aggregate(
            aggLet(
              __entries_field = 'row (entriesField),
              __cols_field = 'global (colsField)) {
              irRange(0, '__entries_field.len)
                .filter(idx ~> !'__entries_field (idx).isNA)
<<<<<<< HEAD
                .aggExplode(idx ~> aggLet(va = 'row, sa = '__cols_field (idx), g = '__entries_field (idx)) {
                  query
=======
                .aggExplode(idx ~> aggLet(sa = '__cols_field (idx), g = '__entries_field (idx)) {
                  subst(query, matrixSubstEnv(child))
>>>>>>> d9c547b7
                })
            })
      case _ => lowerChildren(ir, ab).asInstanceOf[IR]
    }
    assertTypeUnchanged(ir, lowered)
    lowered
  }

  private[this] def assertTypeUnchanged(original: BaseIR, lowered: BaseIR) {
    if (lowered.typ != original.typ)
      fatal(s"lowering changed type:\n  before: ${ original.typ }\n after: ${ lowered.typ }\n")
  }
}<|MERGE_RESOLUTION|>--- conflicted
+++ resolved
@@ -60,8 +60,6 @@
 
   import is.hail.expr.ir.IRBuilder._
 
-<<<<<<< HEAD
-=======
   def matrixSubstEnv(child: MatrixIR): BindingEnv[IRProxy] = {
     val e = Env[IRProxy]("global" -> 'global.selectFields(child.typ.globalType.fieldNames: _*),
       "va" -> 'row.selectFields(child.typ.rowType.fieldNames: _*))
@@ -75,7 +73,6 @@
   }
 
 
->>>>>>> d9c547b7
   private[this] def lower(mir: MatrixIR, ab: ArrayBuilder[(String, IR)]): TableIR = {
     val lowered = mir match {
       case RelationalLetMatrixTable(name, value, body) =>
@@ -99,13 +96,8 @@
         val loweredChild = lower(child, ab)
         TableToTableApply(loweredChild, function.lower()
           .getOrElse(WrappedMatrixToMatrixFunction(function,
-<<<<<<< HEAD
-            colsFieldName, colsFieldName,
-            entriesFieldName, entriesFieldName,
-=======
             colsFieldName,
             entriesFieldName,
->>>>>>> d9c547b7
             child.typ.colKey)))
 
       case MatrixRename(child, globalMap, colMap, rowMap, entryMap) =>
@@ -117,11 +109,7 @@
         }
 
         if (entryMap.nonEmpty) {
-<<<<<<< HEAD
-          val newEntriesType = child.typ.entryArrayType.copy(elementType = child.typ.entryType.rename(entryMap))
-=======
           val newEntriesType = TArray(child.typ.entryType.rename(entryMap))
->>>>>>> d9c547b7
           t = t.mapRows('row.castRename(t.typ.rowType.insertFields(FastSeq((entriesFieldName, newEntriesType)))))
         }
 
@@ -132,29 +120,15 @@
 
       case MatrixFilterRows(child, pred) =>
         lower(child, ab)
-<<<<<<< HEAD
-          .rename(Map(entriesFieldName -> MatrixType.entriesIdentifier))
-          .filter(let(va = 'row,
-            global = 'global.dropFields(colsField))
-            in pred)
-          .rename(Map(MatrixType.entriesIdentifier -> entriesFieldName))
-=======
           .filter(subst(pred, matrixSubstEnv(child)))
->>>>>>> d9c547b7
 
       case MatrixFilterCols(child, pred) =>
         lower(child, ab)
           .mapGlobals('global.insertFields('newColIdx ->
             irRange(0, 'global (colsField).len)
               .filter('i ~>
-<<<<<<< HEAD
-                (let(sa = 'global (colsField)('i),
-                  global = 'global.dropFields(colsField))
-                  in pred))))
-=======
                 (let(sa = 'global (colsField)('i))
                   in subst(pred, matrixSubstEnv(child))))))
->>>>>>> d9c547b7
           .mapRows('row.insertFields(entriesField -> 'global ('newColIdx).map('i ~> 'row (entriesField)('i))))
           .mapGlobals('global
             .insertFields(colsField ->
@@ -192,14 +166,8 @@
       case MatrixMapGlobals(child, newGlobals) =>
         lower(child, ab)
           .mapGlobals(
-<<<<<<< HEAD
-            let(global = 'global.dropFields(colsField)) {
-              newGlobals
-            }
-=======
             subst(newGlobals, BindingEnv(Env[IRProxy](
               "global" -> 'global.selectFields(child.typ.globalType.fieldNames: _*))))
->>>>>>> d9c547b7
               .insertFields(colsField -> 'global (colsField)))
 
       case MatrixMapRows(child, newRow) => {
@@ -237,15 +205,8 @@
         }
 
         val lc = lower(child, ab)
-<<<<<<< HEAD
-        val e = Env[IR]("va" -> Ref("row", lc.typ.rowType),
-          "global" -> SelectFields(Ref("global", lc.typ.globalType), child.typ.globalType.fieldNames))
-        lc.mapRows(
-          liftScans(Subst(newRow, BindingEnv(e, scan = Some(e), agg = Some(e))))
-=======
         lc.mapRows(
           liftScans(Subst(newRow, matrixSubstEnvIR(child, lc)))
->>>>>>> d9c547b7
             .insertFields(entriesField -> 'row (entriesField)))
       }
 
@@ -270,15 +231,7 @@
             MapIR(lift)(ir)
         }
 
-<<<<<<< HEAD
-        val e = Env[IR]("global" -> SelectFields(Ref("global", loweredChild.typ.globalType),
-          child.typ.globalType.fieldNames))
-        val substEnv = BindingEnv(e, Some(e), Some(e))
-
-        var b0 = lift(Subst(newCol, substEnv))
-=======
         var b0 = lift(Subst(newCol, matrixSubstEnvIR(child,loweredChild)))
->>>>>>> d9c547b7
         val aggs = aggBuilder.result()
         val scans = scanBuilder.result()
 
@@ -290,11 +243,7 @@
         else {
           val aggStruct = MakeStruct(aggs)
           val aggResultArray = loweredChild.aggregate(
-<<<<<<< HEAD
-            aggLet(va = 'row) {
-=======
             aggLet(va = 'row.selectFields(child.typ.rowType.fieldNames: _*)) {
->>>>>>> d9c547b7
               irRange(0, 'global (colsField).len)
                 .aggElements('__element_idx, '__result_idx, Some('global (colsField).len))(
                   let(sa = 'global (colsField)('__result_idx)) {
@@ -341,16 +290,6 @@
         ))))
 
       case MatrixFilterEntries(child, pred) =>
-<<<<<<< HEAD
-        lower(child, ab).mapRows('row.insertFields(entriesField ->
-          irRange(0, 'global (colsField).len).map {
-            'i ~>
-              let(g = 'row (entriesField)('i)) {
-                irIf(let(sa = 'global (colsField)('i),
-                  va = 'row,
-                  global = 'global.dropFields(colsField))
-                  in !irToProxy(pred)) {
-=======
         val lc = lower(child, ab)
           lc.mapRows('row.insertFields(entriesField ->
           irRange(0, 'global (colsField).len).map {
@@ -358,20 +297,19 @@
               let(g = 'row (entriesField)('i)) {
                 irIf(let(sa = 'global (colsField)('i))
                   in !subst(pred, matrixSubstEnv(child))) {
->>>>>>> d9c547b7
                   NA(child.typ.entryType)
                 } {
                   'g
                 }
               }
           }))
-<<<<<<< HEAD
 
       case MatrixUnionCols(left, right) =>
         val rightEntries = genUID()
         val rightCols = genUID()
+        val ll = lower(left, ab).distinct()
         TableJoin(
-          lower(left, ab).distinct(),
+          ll,
           lower(right, ab).distinct()
             .mapRows('row
               .insertFields(Symbol(rightEntries) -> 'row (entriesField))
@@ -384,7 +322,7 @@
             .insertFields(entriesField ->
               makeArray('row (entriesField), 'row (Symbol(rightEntries))).flatMap('a ~> 'a))
             // TableJoin puts keys first; drop rightEntries, but also restore left row field order
-            .selectFields(left.typ.rvRowType.fieldNames: _*))
+            .selectFields(ll.typ.rowType.fieldNames: _*))
           .mapGlobals('global
             .insertFields(colsField ->
               makeArray('global (colsField), 'global (Symbol(rightCols))).flatMap('a ~> 'a))
@@ -395,10 +333,10 @@
           irRange(0, 'global (colsField).len).map {
             'i ~>
               let(g = 'row (entriesField)('i),
-                sa = 'global (colsField)('i),
-                va = 'row,
-                global = 'global.dropFields(colsField)) {
-                newEntries
+                sa = 'global (colsField)('i)) {
+                subst(newEntries, BindingEnv(Env(
+                  "global" -> 'global.selectFields(child.typ.globalType.fieldNames: _*),
+                  "va" -> 'row.selectFields(child.typ.rowType.fieldNames: _*))))
               }
           }))
 
@@ -408,7 +346,10 @@
 
       case MatrixUnionRows(children) =>
         // FIXME: this should check that all children have the same column keys.
-        TableUnion(MatrixUnionRows.unify(children).map(lower(_, ab)))
+        val first = lower(children.head, ab)
+        TableUnion(FastIndexedSeq(first) ++
+          children.tail.map(lower(_, ab)
+            .mapRows('row.selectFields(first.typ.rowType.fieldNames: _*))))
 
       case MatrixDistinctByRow(child) => TableDistinct(lower(child, ab))
 
@@ -458,9 +399,7 @@
 
       case MatrixAggregateRowsByKey(child, entryExpr, rowExpr) =>
 
-        val substEnv = BindingEnv[IRProxy](
-          Env(("global", 'global.dropFields(colsField))),
-          agg = Some(Env(("va", 'row), ("global", 'global.dropFields(colsField)))))
+        val substEnv = matrixSubstEnv(child)
         val eeSub = subst(entryExpr, substEnv)
         val reSub = subst(rowExpr, substEnv)
         lower(child, ab)
@@ -517,11 +456,10 @@
         val keyMap = Symbol(genUID())
         val aggElementIdx = Symbol(genUID())
 
-        val substEnv = BindingEnv[IRProxy](
-          Env(("global", 'global.dropFields(colsField, keyMap))),
-          agg = Some(Env(("global", 'global.dropFields(colsField, keyMap)))))
+        val substEnv = matrixSubstEnv(child)
         val ceSub = subst(colExpr, substEnv)
-        val eeSub = subst(entryExpr, substEnv.bindEval("va", 'row).bindAgg("va", 'row))
+        val vaBinding = 'row.selectFields(child.typ.rowType.fieldNames: _*)
+        val eeSub = subst(entryExpr, substEnv.bindEval("va", vaBinding).bindAgg("va", vaBinding))
 
         lower(child, ab)
           .mapGlobals('global.insertFields(keyMap ->
@@ -558,12 +496,11 @@
               }
             ).dropFields(keyMap))
 
-      case MatrixLiteral(value) => TableLiteral(value.toTableValue(colsFieldName, entriesFieldName))
+      case MatrixLiteral(value) => TableLiteral(value.toTableValue)
     }
 
-    assert(lowered.typ == loweredType(mir.typ),
-      s"\n  ACTUAL: ${ lowered.typ }\n  EXPECT: ${ loweredType(mir.typ) }" +
-        s"\n  BEFORE: ${ Pretty(mir) }\n  AFTER: ${ Pretty(lowered) }")
+    if (!mir.typ.isCompatibleWith(lowered.typ))
+      throw new RuntimeException(s"Lowering changed type:\n  BEFORE: ${ Pretty(mir) }\n    ${ mir.typ }\n    ${ mir.typ.canonicalTableType}\n  AFTER: ${ Pretty(lowered) }\n    ${ lowered.typ }")
     lowered
   }
 
@@ -571,7 +508,9 @@
   private[this] def lower(tir: TableIR, ab: ArrayBuilder[(String, IR)]): TableIR = {
     val lowered = tir match {
       case CastMatrixToTable(child, entries, cols) =>
-        TableRename(lower(child, ab), Map(entriesFieldName -> entries), Map(colsFieldName -> cols))
+        lower(child, ab)
+          .mapRows('row.selectFields(child.typ.rowType.fieldNames ++ Array(entriesFieldName): _*))
+          .rename(Map(entriesFieldName -> entries), Map(colsFieldName -> cols))
 
       case MatrixEntriesTable(child) =>
         val oldColIdx = Symbol(genUID())
@@ -631,275 +570,6 @@
           makeStruct('rows -> sortedCols, 'global -> '__cols_and_globals.dropFields(colsField))
         }.parallelize(None).keyBy(child.typ.colKey)
 
-=======
-
-      case MatrixUnionCols(left, right) =>
-        val rightEntries = genUID()
-        val rightCols = genUID()
-        val ll = lower(left, ab).distinct()
-        TableJoin(
-          ll,
-          lower(right, ab).distinct()
-            .mapRows('row
-              .insertFields(Symbol(rightEntries) -> 'row (entriesField))
-              .selectFields(right.typ.rowKey :+ rightEntries: _*))
-            .mapGlobals('global
-              .insertFields(Symbol(rightCols) -> 'global (colsField))
-              .selectFields(rightCols)),
-          "inner")
-          .mapRows('row
-            .insertFields(entriesField ->
-              makeArray('row (entriesField), 'row (Symbol(rightEntries))).flatMap('a ~> 'a))
-            // TableJoin puts keys first; drop rightEntries, but also restore left row field order
-            .selectFields(ll.typ.rowType.fieldNames: _*))
-          .mapGlobals('global
-            .insertFields(colsField ->
-              makeArray('global (colsField), 'global (Symbol(rightCols))).flatMap('a ~> 'a))
-            .dropFields(Symbol(rightCols)))
-
-      case MatrixMapEntries(child, newEntries) =>
-        lower(child, ab).mapRows('row.insertFields(entriesField ->
-          irRange(0, 'global (colsField).len).map {
-            'i ~>
-              let(g = 'row (entriesField)('i),
-                sa = 'global (colsField)('i)) {
-                subst(newEntries, BindingEnv(Env(
-                  "global" -> 'global.selectFields(child.typ.globalType.fieldNames: _*),
-                  "va" -> 'row.selectFields(child.typ.rowType.fieldNames: _*))))
-              }
-          }))
-
-      case MatrixRepartition(child, n, shuffle) => TableRepartition(lower(child, ab), n, shuffle)
-
-      case MatrixFilterIntervals(child, intervals, keep) => TableFilterIntervals(lower(child, ab), intervals, keep)
-
-      case MatrixUnionRows(children) =>
-        // FIXME: this should check that all children have the same column keys.
-        val first = lower(children.head, ab)
-        TableUnion(FastIndexedSeq(first) ++
-          children.tail.map(lower(_, ab)
-            .mapRows('row.selectFields(first.typ.rowType.fieldNames: _*))))
-
-      case MatrixDistinctByRow(child) => TableDistinct(lower(child, ab))
-
-      case MatrixRowsHead(child, n) => TableHead(lower(child, ab), n)
-
-      case MatrixColsHead(child, n) => lower(child, ab)
-        .mapGlobals('global.insertFields(colsField -> 'global (colsField).invoke("[:*]", n)))
-        .mapRows('row.insertFields(entriesField -> 'row (entriesField).invoke("[:*]", n)))
-
-      case MatrixExplodeCols(child, path) =>
-        val loweredChild = lower(child, ab)
-        val lengths = Symbol(genUID())
-        val colIdx = Symbol(genUID())
-        val nestedIdx = Symbol(genUID())
-        val colElementUID1 = Symbol(genUID())
-
-
-        val nestedRefs = path.init.scanLeft('global (colsField)(colIdx): IRProxy)((irp, name) => irp(Symbol(name)))
-        val postExplodeSelector = path.zip(nestedRefs).zipWithIndex.foldRight[IRProxy](nestedIdx) {
-          case (((field, ref), i), arg) =>
-            ref.insertFields(Symbol(field) ->
-              (if (i == nestedRefs.length - 1)
-                ref(Symbol(field)).toArray(arg)
-              else
-                arg))
-        }
-
-        val arrayIR = path.foldLeft[IRProxy](colElementUID1) { case (irp, fieldName) => irp(Symbol(fieldName)) }
-        loweredChild
-          .mapGlobals('global.insertFields(lengths -> 'global (colsField).map({
-            colElementUID1 ~> arrayIR.len.orElse(0)
-          })))
-          .mapGlobals('global.insertFields(colsField ->
-            irRange(0, 'global (colsField).len, 1)
-              .flatMap({
-                colIdx ~>
-                  irRange(0, 'global (lengths)(colIdx), 1)
-                    .map({
-                      nestedIdx ~> postExplodeSelector
-                    })
-              })))
-          .mapRows('row.insertFields(entriesField ->
-            irRange(0, 'row (entriesField).len, 1)
-              .flatMap(colIdx ~>
-                irRange(0, 'global (lengths)(colIdx), 1).map(Symbol(genUID()) ~> 'row (entriesField)(colIdx)))))
-          .mapGlobals('global.dropFields(lengths))
-
-      case MatrixAggregateRowsByKey(child, entryExpr, rowExpr) =>
-
-        val substEnv = matrixSubstEnv(child)
-        val eeSub = subst(entryExpr, substEnv)
-        val reSub = subst(rowExpr, substEnv)
-        lower(child, ab)
-          .aggregateByKey(
-            reSub.insertFields(entriesField -> irRange(0, 'global (colsField).len)
-              .aggElements('__element_idx, '__result_idx, Some('global (colsField).len))(
-                let(sa = 'global (colsField)('__result_idx)) {
-                  aggLet(sa = 'global (colsField)('__element_idx),
-                    g = 'row (entriesField)('__element_idx)) {
-                    eeSub
-                  }
-                })))
-
-      case MatrixCollectColsByKey(child) =>
-        lower(child, ab)
-          .mapGlobals('global.insertFields('newColIdx ->
-            irRange(0, 'global (colsField).len).map {
-              'i ~>
-                makeTuple('global (colsField)('i).selectFields(child.typ.colKey: _*),
-                  'i)
-            }.groupByKey.toArray))
-          .mapRows('row.insertFields(entriesField ->
-            'global ('newColIdx).map {
-              'kv ~>
-                makeStruct(child.typ.entryType.fieldNames.map { s =>
-                  (Symbol(s), 'kv ('value).map {
-                    'i ~> 'row (entriesField)('i)(Symbol(s))
-                  })
-                }: _*)
-            }))
-          .mapGlobals('global
-            .insertFields(colsField ->
-              'global ('newColIdx).map {
-                'kv ~>
-                  'kv ('key).insertFields(
-                    child.typ.colValueStruct.fieldNames.map { s =>
-                      (Symbol(s), 'kv ('value).map('i ~> 'global (colsField)('i)(Symbol(s))))
-                    }: _*)
-              })
-            .dropFields('newColIdx)
-          )
-
-      case MatrixExplodeRows(child, path) => TableExplode(lower(child, ab), path)
-
-      case mr: MatrixRead => mr.lower()
-
-      case MatrixAggregateColsByKey(child, entryExpr, colExpr) =>
-        val colKey = child.typ.colKey
-
-        val originalColIdx = Symbol(genUID())
-        val newColIdx1 = Symbol(genUID())
-        val newColIdx2 = Symbol(genUID())
-        val colsAggIdx = Symbol(genUID())
-        val keyMap = Symbol(genUID())
-        val aggElementIdx = Symbol(genUID())
-
-        val substEnv = matrixSubstEnv(child)
-        val ceSub = subst(colExpr, substEnv)
-        val vaBinding = 'row.selectFields(child.typ.rowType.fieldNames: _*)
-        val eeSub = subst(entryExpr, substEnv.bindEval("va", vaBinding).bindAgg("va", vaBinding))
-
-        lower(child, ab)
-          .mapGlobals('global.insertFields(keyMap ->
-            let(__cols_field = 'global (colsField)) {
-              irRange(0, '__cols_field.len)
-                .map(originalColIdx ~> let(__cols_field_element = '__cols_field (originalColIdx)) {
-                  makeStruct('key -> '__cols_field_element.selectFields(colKey: _*), 'value -> originalColIdx)
-                })
-                .groupByKey
-                .toArray
-            }))
-          .mapRows('row.insertFields(entriesField ->
-            let(__entries = 'row (entriesField), __key_map = 'global (keyMap)) {
-              irRange(0, '__key_map.len)
-                .map(newColIdx1 ~> '__key_map (newColIdx1)
-                  .apply('value)
-                  .arrayAgg(aggElementIdx ~>
-                    aggLet(g = '__entries (aggElementIdx), sa = 'global (colsField)(aggElementIdx)) {
-                      eeSub
-                    }))
-            }))
-          .mapGlobals(
-            'global.insertFields(colsField ->
-              let(__key_map = 'global (keyMap)) {
-                irRange(0, '__key_map.len)
-                  .map(newColIdx2 ~>
-                    concatStructs(
-                      '__key_map (newColIdx2)('key),
-                      '__key_map (newColIdx2)('value)
-                        .arrayAgg(colsAggIdx ~> aggLet(sa = 'global (colsField)(colsAggIdx)) {
-                          ceSub
-                        })
-                    ))
-              }
-            ).dropFields(keyMap))
-
-      case MatrixLiteral(value) => TableLiteral(value.toTableValue)
-    }
-
-    if (!mir.typ.isCompatibleWith(lowered.typ))
-      throw new RuntimeException(s"Lowering changed type:\n  BEFORE: ${ Pretty(mir) }\n    ${ mir.typ }\n    ${ mir.typ.canonicalTableType}\n  AFTER: ${ Pretty(lowered) }\n    ${ lowered.typ }")
-    lowered
-  }
-
-
-  private[this] def lower(tir: TableIR, ab: ArrayBuilder[(String, IR)]): TableIR = {
-    val lowered = tir match {
-      case CastMatrixToTable(child, entries, cols) =>
-        lower(child, ab)
-          .mapRows('row.selectFields(child.typ.rowType.fieldNames ++ Array(entriesFieldName): _*))
-          .rename(Map(entriesFieldName -> entries), Map(colsFieldName -> cols))
-
-      case MatrixEntriesTable(child) =>
-        val oldColIdx = Symbol(genUID())
-        val lambdaIdx1 = Symbol(genUID())
-        val currentColIdx = Symbol(genUID())
-        lower(child, ab)
-          .mapGlobals('global.insertFields(oldColIdx ->
-            irRange(0, 'global (colsField).len)
-              .map(lambdaIdx1 ~> makeStruct('key -> 'global (colsField)(lambdaIdx1).selectFields(child.typ.colKey: _*), 'value -> lambdaIdx1))
-              .sort(ascending = true, onKey = true)
-              .map(lambdaIdx1 ~> lambdaIdx1('value))))
-          .mapRows('row.insertFields(currentColIdx -> 'global (oldColIdx)
-            .filter(lambdaIdx1 ~> !'row (entriesField)(lambdaIdx1).isNA)))
-          .explode(currentColIdx)
-          .mapRows(let(
-            __current_idx = 'row (currentColIdx),
-            __col_struct = 'global (colsField)('__current_idx),
-            __entry_struct = 'row (entriesField)('__current_idx)) {
-            val newFields = child.typ.colType.fieldNames.map(Symbol(_)).map(f => f -> '__col_struct (f)) ++
-              child.typ.entryType.fieldNames.map(Symbol(_)).map(f => f -> '__entry_struct (f))
-            'row
-              .dropFields(entriesField, currentColIdx)
-              .insertFields(newFields: _*)
-          }).mapGlobals('global.dropFields(colsField, oldColIdx))
-          .keyBy(child.typ.rowKey ++ child.typ.colKey, isSorted = !(child.typ.rowKey.isEmpty && child.typ.colKey.nonEmpty))
-
-      case MatrixToTableApply(child, function) =>
-        val loweredChild = lower(child, ab)
-        TableToTableApply(loweredChild,
-          function.lower()
-            .getOrElse(WrappedMatrixToTableFunction(function, colsFieldName, entriesFieldName, child.typ.colKey)))
-
-      case MatrixRowsTable(child) =>
-        lower(child, ab)
-          .mapGlobals('global.dropFields(colsField))
-          .mapRows('row.dropFields(entriesField))
-
-      case MatrixColsTable(child) =>
-        val colKey = child.typ.colKey
-        let(__cols_and_globals = lower(child, ab).getGlobals) {
-          val sortedCols = if (colKey.isEmpty)
-            '__cols_and_globals (colsField)
-          else
-            irRange(0, irArrayLen('__cols_and_globals (colsField)), 1)
-              .map {
-                'i ~> let(__cols_element = '__cols_and_globals (colsField)('i)) {
-                  makeStruct(
-                    // key struct
-                    '_1 -> '__cols_element.selectFields(colKey: _*),
-                    '_2 -> '__cols_element)
-                }
-              }
-              .sort(true, onKey = true)
-              .map {
-                'elt ~> 'elt ('_2)
-              }
-          makeStruct('rows -> sortedCols, 'global -> '__cols_and_globals.dropFields(colsField))
-        }.parallelize(None).keyBy(child.typ.colKey)
-
->>>>>>> d9c547b7
       case table => lowerChildren(table, ab).asInstanceOf[TableIR]
     }
 
@@ -924,27 +594,17 @@
       case MatrixMultiWrite(children, writer) =>
         TableMultiWrite(children.map(lower(_, ab)), WrappedMatrixNativeMultiWriter(writer, children.head.typ.colKey))
       case MatrixAggregate(child, query) =>
-<<<<<<< HEAD
-        val idx = Symbol(genUID())
-        lower(child, ab)
-=======
         val lc = lower(child, ab)
         val idx = Symbol(genUID())
         lc
->>>>>>> d9c547b7
           .aggregate(
             aggLet(
               __entries_field = 'row (entriesField),
               __cols_field = 'global (colsField)) {
               irRange(0, '__entries_field.len)
                 .filter(idx ~> !'__entries_field (idx).isNA)
-<<<<<<< HEAD
-                .aggExplode(idx ~> aggLet(va = 'row, sa = '__cols_field (idx), g = '__entries_field (idx)) {
-                  query
-=======
                 .aggExplode(idx ~> aggLet(sa = '__cols_field (idx), g = '__entries_field (idx)) {
                   subst(query, matrixSubstEnv(child))
->>>>>>> d9c547b7
                 })
             })
       case _ => lowerChildren(ir, ab).asInstanceOf[IR]
