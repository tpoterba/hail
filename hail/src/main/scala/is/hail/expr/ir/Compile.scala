package is.hail.expr.ir

import java.io.PrintWriter

import is.hail.annotations._
import is.hail.asm4s._
import is.hail.expr.ir.lowering.LoweringPipeline
import is.hail.expr.types.physical.PType
import is.hail.expr.types.virtual.Type
import is.hail.utils._

import scala.reflect.{ClassTag, classTag}

case class CodeCacheKey(aggSigs: IndexedSeq[AggStatePhysicalSignature], args: Seq[(String, PType)], body: IR)

case class CodeCacheValue(typ: PType, f: (Int, Region) => Any)

object Compile {
  private[this] val codeCache: Cache[CodeCacheKey, CodeCacheValue] = new Cache(50)

  private def apply[F >: Null : TypeInfo, R: TypeInfo : ClassTag](
    ctx: ExecuteContext,
    print: Option[PrintWriter],
    args: Seq[(String, PType, ClassTag[_])],
    argTypeInfo: Array[MaybeGenericTypeInfo[_]],
    body: IR,
    optimize: Boolean
  ): (PType, (Int, Region) => F) = {
    println("compile running")
    val normalizeNames = new NormalizeNames(_.toString)
    val normalizedBody = normalizeNames(body,
      Env(args.map { case (n, _, _) => n -> n }: _*))
    val k = CodeCacheKey(FastIndexedSeq[AggStatePhysicalSignature](), args.map { case (n, pt, _) => (n, pt) }, normalizedBody)
    codeCache.get(k) match {
      case Some(v) =>
        return (v.typ, v.f.asInstanceOf[(Int, Region) => F])
      case None =>
    }

    val fb = new EmitFunctionBuilder[F](argTypeInfo, GenericTypeInfo[R]())

    var ir = body
<<<<<<< HEAD
    println(s"the ir body ${ir}")
    if (optimize)
      ir = Optimize(ir, noisy = true, context = "Compile", ctx)
    ir = LowerArrayToStream(ir)
    TypeCheck(ir, BindingEnv(Env.fromSeq[Type](args.map { case (name, t, _) => name -> t.virtualType })))
    InferPType(if (HasIRSharing(ir)) ir.deepCopy() else ir, Env(args.map { case (n, pt, _) => n -> pt}: _*))

    val env = args
=======
    ir = Subst(ir, BindingEnv(args
>>>>>>> 044b8e99
      .zipWithIndex
      .foldLeft(Env.empty[IR]) { case (e, ((n, t, _), i)) => e.bind(n, In(i, t)) }))
    ir = LoweringPipeline.compileLowerer.apply(ctx, ir, optimize).asInstanceOf[IR]
    TypeCheck(ir, BindingEnv.empty)
    InferPType(if (HasIRSharing(ir)) ir.deepCopy() else ir, Env(args.map { case (n, pt, _) => n -> pt}: _*))

    assert(TypeToIRIntermediateClassTag(ir.typ) == classTag[R])
<<<<<<< HEAD
    println(s"The ir we're emitting ${ir} \n\n\n")
    Emit(ctx, ir, fb, nSpecialArgs)
=======

    Emit(ctx, ir, fb)
>>>>>>> 044b8e99

    val f = fb.resultWithIndex(print)
    codeCache += k -> CodeCacheValue(ir.pType, f)
    (ir.pType, f)
  }

  def apply[F >: Null : TypeInfo, R: TypeInfo : ClassTag](
    ctx: ExecuteContext,
    print: Option[PrintWriter],
    args: Seq[(String, PType, ClassTag[_])],
    body: IR,
    optimize: Boolean
  ): (PType, (Int, Region) => F) = {
    assert(args.forall { case (_, t, ct) => TypeToIRIntermediateClassTag(t.virtualType) == ct })

    val ab = new ArrayBuilder[MaybeGenericTypeInfo[_]]()
    ab += GenericTypeInfo[Region]()
    args.foreach { case (_, t, _) =>
      ab += GenericTypeInfo()(typeToTypeInfo(t))
      ab += GenericTypeInfo[Boolean]()
    }

    val argTypeInfo: Array[MaybeGenericTypeInfo[_]] = ab.result()

    Compile[F, R](ctx, print, args, argTypeInfo, body, optimize)
  }

  def apply[R: TypeInfo : ClassTag](
    ctx: ExecuteContext,
    body: IR,
    print: Option[PrintWriter],
    optimize: Boolean = true
  ): (PType, (Int, Region) => AsmFunction1[Region, R]) = {
    apply[AsmFunction1[Region, R], R](ctx, print, FastSeq[(String, PType, ClassTag[_])](), body, optimize)
  }

  def apply[T0: ClassTag, R: TypeInfo : ClassTag](
    ctx: ExecuteContext,
    name0: String,
    typ0: PType,
    body: IR,
    optimize: Boolean,
    print: Option[PrintWriter]
  ): (PType, (Int, Region) => AsmFunction3[Region, T0, Boolean, R]) = {
    apply[AsmFunction3[Region, T0, Boolean, R], R](ctx, print, FastSeq((name0, typ0, classTag[T0])), body, optimize)
  }

  def apply[T0: ClassTag, R: TypeInfo : ClassTag](
    ctx: ExecuteContext,
    name0: String,
    typ0: PType,
    body: IR,
    optimize: Boolean): (PType, (Int, Region) => AsmFunction3[Region, T0, Boolean, R]) =
    apply(ctx, name0, typ0, body, optimize, None)

  def apply[T0: ClassTag, R: TypeInfo : ClassTag](
    ctx: ExecuteContext,
    name0: String,
    typ0: PType,
    body: IR): (PType, (Int, Region) => AsmFunction3[Region, T0, Boolean, R]) =
    apply(ctx, name0, typ0, body, true)

  def apply[T0: ClassTag, T1: ClassTag, R: TypeInfo : ClassTag](
    ctx: ExecuteContext,
    name0: String,
    typ0: PType,
    name1: String,
    typ1: PType,
    body: IR,
    print: Option[PrintWriter]): (PType, (Int, Region) => AsmFunction5[Region, T0, Boolean, T1, Boolean, R]) = {
    apply[AsmFunction5[Region, T0, Boolean, T1, Boolean, R], R](ctx, print, FastSeq((name0, typ0, classTag[T0]), (name1, typ1, classTag[T1])), body, optimize = true)
  }

  def apply[T0: ClassTag, T1: ClassTag, R: TypeInfo : ClassTag](
    ctx: ExecuteContext,
    name0: String,
    typ0: PType,
    name1: String,
    typ1: PType,
    body: IR): (PType, (Int, Region) => AsmFunction5[Region, T0, Boolean, T1, Boolean, R]) =
    apply(ctx, name0, typ0, name1, typ1, body, None)

  def apply[
  T0: TypeInfo : ClassTag,
  T1: TypeInfo : ClassTag,
  T2: TypeInfo : ClassTag,
  R: TypeInfo : ClassTag
  ](ctx: ExecuteContext,
    name0: String,
    typ0: PType,
    name1: String,
    typ1: PType,
    name2: String,
    typ2: PType,
    body: IR
  ): (PType, (Int, Region) => AsmFunction7[Region, T0, Boolean, T1, Boolean, T2, Boolean, R]) = {
    apply[AsmFunction7[Region, T0, Boolean, T1, Boolean, T2, Boolean, R], R](ctx, None, FastSeq(
      (name0, typ0, classTag[T0]),
      (name1, typ1, classTag[T1]),
      (name2, typ2, classTag[T2])
    ), body,
      optimize = true)
  }

  def apply[
  T0: TypeInfo : ClassTag,
  T1: TypeInfo : ClassTag,
  T2: TypeInfo : ClassTag,
  T3: TypeInfo : ClassTag,
  R: TypeInfo : ClassTag
  ](ctx: ExecuteContext,
    name0: String, typ0: PType,
    name1: String, typ1: PType,
    name2: String, typ2: PType,
    name3: String, typ3: PType,
    body: IR
  ): (PType, (Int, Region) => AsmFunction9[Region, T0, Boolean, T1, Boolean, T2, Boolean, T3, Boolean, R]) = {
    apply[AsmFunction9[Region, T0, Boolean, T1, Boolean, T2, Boolean, T3, Boolean, R], R](ctx, None, FastSeq(
      (name0, typ0, classTag[T0]),
      (name1, typ1, classTag[T1]),
      (name2, typ2, classTag[T2]),
      (name3, typ3, classTag[T3])
    ), body,
      optimize = true)
  }

  def apply[
  T0: ClassTag,
  T1: ClassTag,
  T2: ClassTag,
  T3: ClassTag,
  T4: ClassTag,
  T5: ClassTag,
  R: TypeInfo : ClassTag
  ](ctx: ExecuteContext,
    name0: String, typ0: PType,
    name1: String, typ1: PType,
    name2: String, typ2: PType,
    name3: String, typ3: PType,
    name4: String, typ4: PType,
    name5: String, typ5: PType,
    body: IR
  ): (PType, (Int, Region) => AsmFunction13[Region, T0, Boolean, T1, Boolean, T2, Boolean, T3, Boolean, T4, Boolean, T5, Boolean, R]) = {

    apply[AsmFunction13[Region, T0, Boolean, T1, Boolean, T2, Boolean, T3, Boolean, T4, Boolean, T5, Boolean, R], R](ctx, None, FastSeq(
      (name0, typ0, classTag[T0]),
      (name1, typ1, classTag[T1]),
      (name2, typ2, classTag[T2]),
      (name3, typ3, classTag[T3]),
      (name4, typ4, classTag[T4]),
      (name5, typ5, classTag[T5])
    ), body,
      optimize = true)
  }
}

object CompileWithAggregators2 {
  private[this] val codeCache: Cache[CodeCacheKey, CodeCacheValue] = new Cache(50)

  private def apply[F >: Null : TypeInfo, R: TypeInfo : ClassTag](
    ctx: ExecuteContext,
    aggSigs: Array[AggStateSignature],
    args: Seq[(String, PType, ClassTag[_])],
    argTypeInfo: Array[MaybeGenericTypeInfo[_]],
    body: IR,
    optimize: Boolean
  ): (PType, (Int, Region) => (F with FunctionWithAggRegion)) = {
    val normalizeNames = new NormalizeNames(_.toString)
    val normalizedBody = normalizeNames(body,
      Env(args.map { case (n, _, _) => n -> n }: _*))
    val pAggSigs = aggSigs.map(_.toCanonicalPhysical)
    val k = CodeCacheKey(pAggSigs.toFastIndexedSeq, args.map { case (n, pt, _) => (n, pt) }, normalizedBody)
    codeCache.get(k) match {
      case Some(v) =>
        return (v.typ, v.f.asInstanceOf[(Int, Region) => (F with FunctionWithAggRegion)])
      case None =>
    }

    val fb = new EmitFunctionBuilder[F](argTypeInfo, GenericTypeInfo[R]())

    var ir = body
    if (optimize)
      ir = Optimize(ir, noisy = true, context = "Compile", ctx)
    ir = LowerArrayToStream(ir)
    TypeCheck(ir, BindingEnv(Env.fromSeq[Type](args.map { case (name, t, _) => name -> t.virtualType })))
    InferPType(if (HasIRSharing(ir)) ir.deepCopy() else ir, Env(args.map { case (n, pt, _) => n -> pt}: _*))

    val env = args
      .zipWithIndex
      .foldLeft(Env.empty[IR]) { case (e, ((n, t, _), i)) => e.bind(n, In(i, t)) }

    ir = Subst(ir, BindingEnv(args
      .zipWithIndex
      .foldLeft(Env.empty[IR]) { case (e, ((n, t, _), i)) => e.bind(n, In(i, t)) }))
    ir = LoweringPipeline.compileLowerer.apply(ctx, ir, optimize).asInstanceOf[IR]
    TypeCheck(ir, BindingEnv.empty)
    assert(TypeToIRIntermediateClassTag(ir.typ) == classTag[R])
<<<<<<< HEAD
    println(s"The ir we're emitting in COmpileWithAggregator ${ir} \n\n\n")
    Emit(ctx, ir, fb, nSpecialArgs, Some(aggSigs))
=======

    Emit(ctx, ir, fb, Some(pAggSigs))
>>>>>>> 044b8e99

    val f = fb.resultWithIndex()
    codeCache += k -> CodeCacheValue(ir.pType, f)
    (ir.pType, f.asInstanceOf[(Int, Region) => (F with FunctionWithAggRegion)])
  }

  def apply[F >: Null : TypeInfo, R: TypeInfo : ClassTag](
    ctx: ExecuteContext,
    aggSigs: Array[AggStateSignature],
    args: Seq[(String, PType, ClassTag[_])],
    body: IR,
    optimize: Boolean
  ): (PType, (Int, Region) => (F with FunctionWithAggRegion)) = {
    assert(args.forall { case (_, t, ct) => TypeToIRIntermediateClassTag(t.virtualType) == ct })

    val ab = new ArrayBuilder[MaybeGenericTypeInfo[_]]()
    ab += GenericTypeInfo[Region]()
    args.foreach { case (_, t, _) =>
      ab += GenericTypeInfo()(typeToTypeInfo(t))
      ab += GenericTypeInfo[Boolean]()
    }

    val argTypeInfo: Array[MaybeGenericTypeInfo[_]] = ab.result()

    CompileWithAggregators2[F, R](ctx, aggSigs, args, argTypeInfo, body, optimize)
  }

  def apply[R: TypeInfo : ClassTag](
    ctx: ExecuteContext,
    aggSigs: Array[AggStateSignature],
    body: IR): (PType, (Int, Region) => AsmFunction1[Region, R] with FunctionWithAggRegion) = {

    apply[AsmFunction1[Region, R], R](ctx, aggSigs, FastSeq[(String, PType, ClassTag[_])](), body, optimize = true)
  }

  def apply[T0: ClassTag, R: TypeInfo : ClassTag](
    ctx: ExecuteContext,
    aggSigs: Array[AggStateSignature],
    name0: String, typ0: PType,
    body: IR): (PType, (Int, Region) => AsmFunction3[Region, T0, Boolean, R] with FunctionWithAggRegion) = {

    apply[AsmFunction3[Region, T0, Boolean, R], R](ctx, aggSigs, FastSeq((name0, typ0, classTag[T0])), body, optimize = true)
  }

  def apply[T0: ClassTag, T1: ClassTag, R: TypeInfo : ClassTag](
    ctx: ExecuteContext,
    aggSigs: Array[AggStateSignature],
    name0: String, typ0: PType,
    name1: String, typ1: PType,
    body: IR): (PType, (Int, Region) => (AsmFunction5[Region, T0, Boolean, T1, Boolean, R] with FunctionWithAggRegion)) = {

    apply[AsmFunction5[Region, T0, Boolean, T1, Boolean, R], R](ctx, aggSigs, FastSeq((name0, typ0, classTag[T0]), (name1, typ1, classTag[T1])), body, optimize = true)
  }
}
<|MERGE_RESOLUTION|>--- conflicted
+++ resolved
@@ -40,32 +40,17 @@
     val fb = new EmitFunctionBuilder[F](argTypeInfo, GenericTypeInfo[R]())
 
     var ir = body
-<<<<<<< HEAD
-    println(s"the ir body ${ir}")
-    if (optimize)
-      ir = Optimize(ir, noisy = true, context = "Compile", ctx)
-    ir = LowerArrayToStream(ir)
-    TypeCheck(ir, BindingEnv(Env.fromSeq[Type](args.map { case (name, t, _) => name -> t.virtualType })))
-    InferPType(if (HasIRSharing(ir)) ir.deepCopy() else ir, Env(args.map { case (n, pt, _) => n -> pt}: _*))
-
-    val env = args
-=======
     ir = Subst(ir, BindingEnv(args
->>>>>>> 044b8e99
       .zipWithIndex
       .foldLeft(Env.empty[IR]) { case (e, ((n, t, _), i)) => e.bind(n, In(i, t)) }))
     ir = LoweringPipeline.compileLowerer.apply(ctx, ir, optimize).asInstanceOf[IR]
+    ir = LowerArrayToStream(ir)
     TypeCheck(ir, BindingEnv.empty)
     InferPType(if (HasIRSharing(ir)) ir.deepCopy() else ir, Env(args.map { case (n, pt, _) => n -> pt}: _*))
 
     assert(TypeToIRIntermediateClassTag(ir.typ) == classTag[R])
-<<<<<<< HEAD
-    println(s"The ir we're emitting ${ir} \n\n\n")
-    Emit(ctx, ir, fb, nSpecialArgs)
-=======
-
+    println(s"THE IR We're emitting ${ir}")
     Emit(ctx, ir, fb)
->>>>>>> 044b8e99
 
     val f = fb.resultWithIndex(print)
     codeCache += k -> CodeCacheValue(ir.pType, f)
@@ -263,13 +248,8 @@
     ir = LoweringPipeline.compileLowerer.apply(ctx, ir, optimize).asInstanceOf[IR]
     TypeCheck(ir, BindingEnv.empty)
     assert(TypeToIRIntermediateClassTag(ir.typ) == classTag[R])
-<<<<<<< HEAD
-    println(s"The ir we're emitting in COmpileWithAggregator ${ir} \n\n\n")
-    Emit(ctx, ir, fb, nSpecialArgs, Some(aggSigs))
-=======
-
+    println(s"IR being emitted in compilewithaggregate ${ir}")
     Emit(ctx, ir, fb, Some(pAggSigs))
->>>>>>> 044b8e99
 
     val f = fb.resultWithIndex()
     codeCache += k -> CodeCacheValue(ir.pType, f)
