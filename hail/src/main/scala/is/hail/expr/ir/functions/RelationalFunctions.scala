--- conflicted
+++ resolved
@@ -50,32 +50,17 @@
 
 case class WrappedMatrixToMatrixFunction(function: MatrixToMatrixFunction,
   inColsFieldName: String,
-<<<<<<< HEAD
-  outColsFieldName: String,
   inEntriesFieldName: String,
-  outEntriesFieldName: String,
-=======
-  inEntriesFieldName: String,
->>>>>>> d9c547b7
   colKey: IndexedSeq[String]) extends TableToTableFunction {
   override def typ(childType: TableType): TableType = {
     val mType = MatrixType.fromTableType(childType, inColsFieldName, inEntriesFieldName, colKey)
     val outMatrixType = function.typ(mType)
-<<<<<<< HEAD
-
-    LowerMatrixIR.loweredType(outMatrixType, outEntriesFieldName, outColsFieldName)
-=======
     outMatrixType.canonicalTableType
->>>>>>> d9c547b7
   }
 
   def execute(tv: TableValue): TableValue = function.execute(tv
     .toMatrixValue(inColsFieldName, inEntriesFieldName, colKey))
-<<<<<<< HEAD
-    .toTableValue(outColsFieldName, outEntriesFieldName)
-=======
     .toTableValue
->>>>>>> d9c547b7
 
   def preservesPartitionCounts: Boolean = function.preservesPartitionCounts
 }
