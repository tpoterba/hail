package is.hail.expr.ir.agg

import is.hail.HailContext
import is.hail.annotations.{Region, RegionValue}
import is.hail.expr.ir
import is.hail.expr.ir._
import is.hail.expr.types.physical._
import is.hail.expr.types.virtual._
import is.hail.io.BufferSpec
import is.hail.rvd.{RVDContext, RVDType}
import is.hail.utils._

import scala.collection.mutable
import scala.language.{existentials, postfixOps}

class UnsupportedExtraction(msg: String) extends Exception(msg)

case class Aggs(postAggIR: IR, init: IR, seqPerElt: IR, aggs: Array[AggStateSignature]) {
  val nAggs: Int = aggs.length

  def isCommutative: Boolean = {
    def aggCommutes(agg: AggStateSignature): Boolean = agg.m.keysIterator.forall(AggIsCommutative(_)) && agg.nested.forall(_.forall(aggCommutes))

    aggs.forall(aggCommutes)
  }

  def shouldTreeAggregate: Boolean = {
    def containsBigAggregator(agg: AggStateSignature): Boolean = (agg.m.keysIterator.exists {
      case AggElements() => true
      case AggElementsLengthCheck() => true
      case Downsample() => true
      case _ => false
    }) || agg.nested.exists(_.exists(containsBigAggregator))

    aggs.exists(containsBigAggregator)
  }

  def deserializeSet(i: Int, i2: Int, spec: BufferSpec): IR =
    DeserializeAggs(i * nAggs, i2, spec, aggs)

  def serializeSet(i: Int, i2: Int, spec: BufferSpec): IR =
    SerializeAggs(i * nAggs, i2, spec, aggs)

  def eltOp(ctx: ExecuteContext): IR = seqPerElt

  def deserialize(ctx: ExecuteContext, spec: BufferSpec): ((Region, Array[Byte]) => Long) = {
    val (_, f) = ir.CompileWithAggregators2[Unit](ctx,
      aggs, ir.DeserializeAggs(0, 0, spec, aggs))

    { (aggRegion: Region, bytes: Array[Byte]) =>
      val f2 = f(0, aggRegion);
      f2.newAggState(aggRegion)
      f2.setSerializedAgg(0, bytes)
      f2(aggRegion)
      f2.getAggOffset()
    }
  }

  def serialize(ctx: ExecuteContext, spec: BufferSpec): (Region, Long) => Array[Byte] = {
    val (_, f) = ir.CompileWithAggregators2[Unit](ctx,
      aggs, ir.SerializeAggs(0, 0, spec, aggs))

    { (aggRegion: Region, off: Long) =>
      val f2 = f(0, aggRegion);
      f2.setAggState(aggRegion, off)
      f2(aggRegion)
      f2.getSerializedAgg(0)
    }
  }

  def combOpF(ctx: ExecuteContext, spec: BufferSpec): (Array[Byte], Array[Byte]) => Array[Byte] = {
    val (_, f) = ir.CompileWithAggregators2[Unit](ctx,
      aggs ++ aggs,
      Begin(
        deserializeSet(0, 0, spec) +:
          deserializeSet(1, 1, spec) +:
          Array.tabulate(nAggs)(i => CombOp(i, nAggs + i, aggs(i))) :+
          serializeSet(0, 0, spec)))

    { (c1: Array[Byte], c2: Array[Byte]) =>
      Region.smallScoped { aggRegion =>
        val comb = f(0, aggRegion)
        comb.newAggState(aggRegion)
        comb.setSerializedAgg(0, c1)
        comb.setSerializedAgg(1, c2)
        comb(aggRegion)
        comb.getSerializedAgg(0)
      }
    }
  }

  def results: IR = ResultOp(0, aggs)
}

object Extract {
  def liftScan(ir: IR): IR = ir match {
    case ApplyScanOp(init, seq, sig) => ApplyAggOp(init, seq, sig)
    case x => MapIR(liftScan)(x)
  }

  def partitionDependentLets(lets: Array[AggLet], name: String): (Array[AggLet], Array[AggLet]) = {
    val depBindings = mutable.HashSet.empty[String]
    depBindings += name

    val dep = new ArrayBuilder[AggLet]
    val indep = new ArrayBuilder[AggLet]

    lets.foreach { l =>
      val fv = FreeVariables(l.value, supportsAgg = false, supportsScan = false)
      if (fv.eval.m.keysIterator.exists(k => depBindings.contains(k))) {
        dep += l
        depBindings += l.name
      } else
        indep += l
    }
    (dep.result(), indep.result())
  }

  def addLets(ir: IR, lets: Array[AggLet]): IR = {
    assert(lets.areDistinct())
    lets.foldRight[IR](ir) { case (al, comb) => Let(al.name, al.value, comb) }
  }

  def compatible(sig1: AggStatePhysicalSignature, sig2: AggStatePhysicalSignature): Boolean = sig1.default == sig2.default

  def getResultType(aggSig: AggStateSignature): Type = aggSig.defaultSignature match {
    case AggSignature(Sum(), _, Seq(t)) => t
    case AggSignature(Product(), _, Seq(t)) => t
    case AggSignature(Min(), _, Seq(t)) => t
    case AggSignature(Max(), _, Seq(t)) => t
    case AggSignature(Count(), _, _) => TInt64()
    case AggSignature(Take(), _, Seq(t)) => TArray(t)
    case AggSignature(CallStats(), _, _) => CallStatsState.resultType.virtualType
    case AggSignature(TakeBy(), _, Seq(value, key)) => TArray(value)
    case AggSignature(PrevNonnull(), _, Seq(t)) => t
    case AggSignature(CollectAsSet(), _, Seq(t)) => TSet(t)
    case AggSignature(Collect(), _, Seq(t)) => TArray(t)
    case AggSignature(LinearRegression(), _, _) =>
      LinearRegressionAggregator.resultType.virtualType
    case AggSignature(ApproxCDF(), _, _) => QuantilesAggregator.resultType.virtualType
    case AggSignature(Downsample(), _, Seq(_, _, label)) => DownsampleAggregator.resultType
    case AggSignature(AggElementsLengthCheck(), _, _) => TArray(TTuple(aggSig.nested.get.map(getResultType): _*))
    case AggSignature(Group(), _, Seq(k, _)) =>  TDict(k, TTuple(aggSig.nested.get.map(getResultType): _*))
    case _ => throw new UnsupportedExtraction(aggSig.toString)  }

  def getAgg(aggSig: AggStatePhysicalSignature, op: AggOp): StagedAggregator = aggSig.lookup(op) match {
    case PhysicalAggSignature(Sum(), _, Seq(t)) =>
      new SumAggregator(t)
    case PhysicalAggSignature(Product(), _, Seq(t)) =>
      new ProductAggregator(t)
    case PhysicalAggSignature(Min(), _, Seq(t)) =>
      new MinAggregator(t)
    case PhysicalAggSignature(Max(), _, Seq(t)) =>
      new MaxAggregator(t)
    case PhysicalAggSignature(Count(), _, _) =>
      CountAggregator
    case PhysicalAggSignature(Take(), _, Seq(t)) => new TakeAggregator(t)
    case PhysicalAggSignature(CallStats(), _, Seq(tCall: PCall)) => new CallStatsAggregator(tCall)
    case PhysicalAggSignature(TakeBy(), _, Seq(value, key)) => new TakeByAggregator(value, key)
    case PhysicalAggSignature(AggElementsLengthCheck(), initOpArgs, _) =>
      val knownLength = initOpArgs.length == 2
      new ArrayElementLengthCheckAggregator(aggSig.nested.get.map(a => getAgg(a, a.default)).toArray, knownLength)
    case PhysicalAggSignature(AggElements(), _, _) =>
      new ArrayElementwiseOpAggregator(aggSig.nested.get.map(a => getAgg(a, a.default)).toArray)
    case PhysicalAggSignature(PrevNonnull(), _, Seq(t)) =>
      new PrevNonNullAggregator(t)
    case PhysicalAggSignature(Group(), _, Seq(kt, PVoid)) =>
      new GroupedAggregator(PType.canonical(kt), aggSig.nested.get.map(a => getAgg(a, a.default)).toArray)
    case PhysicalAggSignature(CollectAsSet(), _, Seq(t)) =>
      new CollectAsSetAggregator(PType.canonical(t))
    case PhysicalAggSignature(Collect(), _, Seq(t)) =>
      new CollectAggregator(t)
    case PhysicalAggSignature(LinearRegression(), _, _) =>
      LinearRegressionAggregator
    case PhysicalAggSignature(ApproxCDF(), _, _) => new ApproxCDFAggregator
    case PhysicalAggSignature(Downsample(), _, Seq(_, _, label)) => new DownsampleAggregator(label.asInstanceOf[PArray])
    case _ => throw new UnsupportedExtraction(aggSig.toString)
  }

  def getPType(aggSig: AggStatePhysicalSignature): PType = getAgg(aggSig, aggSig.default).resultType

  def apply(ir: IR, resultName: String): Aggs = {
    val ab = new ArrayBuilder[InitOp]()
    val seq = new ArrayBuilder[IR]()
    val let = new ArrayBuilder[AggLet]()
    val ref = Ref(resultName, null)
    val postAgg = extract(ir, ab, seq, let, ref)
    val initOps = ab.result()
    val rt = TTuple(initOps.map(_.aggSig.resultType): _*)
    ref._typ = rt

<<<<<<< HEAD
    println(s"IN EXTRACT: postAgg: ${postAgg} \n InitOps: ${Begin(initOps)}, \n seqOps: ${addLets(Begin(seq.result()), let.result())}, \n, aggs: ${aggs}\n\n\n\n")

    Aggs(postAgg, Begin(initOps), addLets(Begin(seq.result()), let.result()), aggs)
=======
    Aggs(postAgg, Begin(initOps), addLets(Begin(seq.result()), let.result()), initOps.map(_.aggSig))
>>>>>>> 044b8e99
  }

  private def extract(ir: IR, ab: ArrayBuilder[InitOp], seqBuilder: ArrayBuilder[IR], letBuilder: ArrayBuilder[AggLet], result: IR): IR = {
    def extract(node: IR): IR = this.extract(node, ab, seqBuilder, letBuilder, result)

    ir match {
      case Ref(name, typ) =>
        assert(typ.isRealizable)
        ir
      case x@AggLet(name, value, body, _) =>
        letBuilder += x
        extract(body)
      case x: ApplyAggOp =>
        val i = ab.length
        val sig = x.aggSig
        val state = AggStateSignature(sig)
        val op = sig.op
        ab += ((InitOp(i, x.initOpArgs, state, op)))
        seqBuilder += SeqOp(i, x.seqOpArgs, state, op)
        GetTupleElement(result, i)
      case AggFilter(cond, aggIR, _) =>
        val newSeq = new ArrayBuilder[IR]()
        val newLet = new ArrayBuilder[AggLet]()
        val transformed = this.extract(aggIR, ab, newSeq, newLet, result)

        seqBuilder += If(cond, addLets(Begin(newSeq.result()), newLet.result()), Begin(FastIndexedSeq[IR]()))
        transformed

      case AggExplode(array, name, aggBody, _) =>
        val newSeq = new ArrayBuilder[IR]()
        val newLet = new ArrayBuilder[AggLet]()
        val transformed = this.extract(aggBody, ab, newSeq, newLet, result)

        val (dependent, independent) = partitionDependentLets(newLet.result(), name)
        letBuilder ++= independent
        seqBuilder += ArrayFor(array, name, addLets(Begin(newSeq.result()), dependent))
        transformed

      case AggGroupBy(key, aggIR, _) =>
        val newAggs = new ArrayBuilder[InitOp]()
        val newSeq = new ArrayBuilder[IR]()
        val newRef = Ref(genUID(), null)
        val transformed = this.extract(aggIR, newAggs, newSeq, letBuilder, GetField(newRef, "value"))

        val i = ab.length
        val initOps = newAggs.result()

        val rt = TDict(key.typ, TTuple(initOps.map(_.aggSig.resultType): _*))
        newRef._typ = -rt.elementType

        // the void-typed init and seq args are side-effecting agg IRs (InitOp and SeqOp nodes for sub-aggs)
        val groupSig = AggSignature(Group(), Seq(TVoid), FastSeq(key.typ, TVoid))
        val aggSig = AggStateSignature(Map(Group() -> groupSig), Group(), Some(initOps.map(_.aggSig)))
        ab += InitOp(i, FastIndexedSeq(Begin(initOps)), aggSig, Group())
        seqBuilder += SeqOp(i, FastIndexedSeq(key, Begin(newSeq.result().toFastIndexedSeq)), aggSig, Group())

        ToDict(ArrayMap(ToArray(GetTupleElement(result, i)), newRef.name, MakeTuple.ordered(FastSeq(GetField(newRef, "key"), transformed))))


      case AggArrayPerElement(a, elementName, indexName, aggBody, knownLength, _) =>
        val newAggs = new ArrayBuilder[InitOp]()
        val newSeq = new ArrayBuilder[IR]()
        val newLet = new ArrayBuilder[AggLet]()
        val newRef = Ref(genUID(), null)
        val transformed = this.extract(aggBody, newAggs, newSeq, newLet, newRef)

        val (dependent, independent) = partitionDependentLets(newLet.result(), elementName)
        letBuilder ++= independent

        val i = ab.length
        val initOps = newAggs.result()

        val rt = TArray(TTuple(initOps.map(_.aggSig.resultType): _*))
        newRef._typ = -rt.elementType

        // the void-typed init and seq args are side-effecting agg IRs (InitOp and SeqOp nodes for sub-aggs)
        val aggSigCheck = AggSignature(
          AggElementsLengthCheck(),
          knownLength.map(l => FastSeq(l.typ)).getOrElse(FastSeq()) :+ TVoid,
          FastSeq(TInt32()))
        val aggSig = AggSignature(AggElements(), FastSeq(), FastSeq(TInt32(), TVoid))
        val state = AggStateSignature(Map(AggElementsLengthCheck() -> aggSigCheck, AggElements() -> aggSig),
          AggElementsLengthCheck(), Some(initOps.map(_.aggSig)))

        val aRef = Ref(genUID(), a.typ)
        val iRef = Ref(genUID(), TInt32())

        ab += InitOp(i, knownLength.map(FastSeq(_)).getOrElse(FastSeq[IR]()) :+ Begin(initOps), state, AggElementsLengthCheck())
        seqBuilder +=
          Let(
            aRef.name, a,
            Begin(FastIndexedSeq(
              SeqOp(i, FastIndexedSeq(ArrayLen(aRef)), state, AggElementsLengthCheck()),
              ArrayFor(
                ArrayRange(I32(0), ArrayLen(aRef), I32(1)),
                iRef.name,
                Let(
                  elementName,
                  ArrayRef(aRef, iRef),
                  addLets(SeqOp(i,
                    FastIndexedSeq(iRef, Begin(newSeq.result().toFastIndexedSeq)),
                    state, AggElements()), dependent))))))

        val rUID = Ref(genUID(), rt)
        Let(
          rUID.name,
          GetTupleElement(result, i),
          ArrayMap(
            ArrayRange(0, ArrayLen(rUID), 1),
            indexName,
            Let(
              newRef.name,
              ArrayRef(rUID, Ref(indexName, TInt32())),
              transformed)))

      case x: ArrayAgg =>
        assert(!ContainsScan(x))
        x
      case x: ArrayAggScan =>
        assert(!ContainsAgg(x))
        x
      case _ => MapIR(extract)(ir)
    }
  }
}<|MERGE_RESOLUTION|>--- conflicted
+++ resolved
@@ -189,13 +189,7 @@
     val rt = TTuple(initOps.map(_.aggSig.resultType): _*)
     ref._typ = rt
 
-<<<<<<< HEAD
-    println(s"IN EXTRACT: postAgg: ${postAgg} \n InitOps: ${Begin(initOps)}, \n seqOps: ${addLets(Begin(seq.result()), let.result())}, \n, aggs: ${aggs}\n\n\n\n")
-
-    Aggs(postAgg, Begin(initOps), addLets(Begin(seq.result()), let.result()), aggs)
-=======
     Aggs(postAgg, Begin(initOps), addLets(Begin(seq.result()), let.result()), initOps.map(_.aggSig))
->>>>>>> 044b8e99
   }
 
   private def extract(ir: IR, ab: ArrayBuilder[InitOp], seqBuilder: ArrayBuilder[IR], letBuilder: ArrayBuilder[AggLet], result: IR): IR = {
