--- conflicted
+++ resolved
@@ -107,16 +107,10 @@
     MatrixType(
       rowKey = FastIndexedSeq(),
       colKey = FastIndexedSeq(),
-<<<<<<< HEAD
-      rvRowType = TStruct(MatrixType.entriesIdentifier -> TArray(TStruct())),
-      colType = TStruct(),
-      globalType = TStruct()
-=======
       rowType = TStruct(),
       colType = TStruct(),
       globalType = TStruct(),
       entryType = TStruct()
->>>>>>> d9c547b7
     )
   }
 
@@ -442,10 +436,7 @@
       case MatrixColsTable(child) =>
         val mtDep = minimal(child.typ).copy(
           globalType = requestedType.globalType,
-<<<<<<< HEAD
-=======
           entryType = TStruct(),
->>>>>>> d9c547b7
           colType = requestedType.rowType,
           colKey = requestedType.key)
         memoizeMatrixIR(child, mtDep, memo)
@@ -453,11 +444,7 @@
         val minChild = minimal(child.typ)
         val mtDep = minChild.copy(
           globalType = requestedType.globalType,
-<<<<<<< HEAD
-          rvRowType = unify(child.typ.rvRowType, minChild.rvRowType, selectKey(child.typ.rvRowType, requestedType.key), requestedType.rowType),
-=======
           rowType = unify(child.typ.rowType, selectKey(child.typ.rowType, requestedType.key), requestedType.rowType),
->>>>>>> d9c547b7
           rowKey = requestedType.key)
         memoizeMatrixIR(child, mtDep, memo)
       case MatrixEntriesTable(child) =>
@@ -476,11 +463,6 @@
       case TableUnion(children) =>
         children.foreach(memoizeTableIR(_, requestedType, memo))
       case CastMatrixToTable(child, entriesFieldName, colsFieldName) =>
-<<<<<<< HEAD
-        val minChild = minimal(child.typ)
-        val m = Map(entriesFieldName -> MatrixType.entriesIdentifier)
-=======
->>>>>>> d9c547b7
         val childDep = MatrixType(
           rowKey = requestedType.key,
           colKey = FastIndexedSeq(),
@@ -489,13 +471,6 @@
           else
             requestedType.globalType,
           colType = if (requestedType.globalType.hasField(colsFieldName))
-<<<<<<< HEAD
-            unify(child.typ.colType,
-              requestedType.globalType.field(colsFieldName).typ.asInstanceOf[TStreamable].elementType.asInstanceOf[TStruct])
-          else
-            minChild.colType,
-          rvRowType = unify(child.typ.rvRowType, minChild.rvRowType, requestedType.rowType.rename(m)))
-=======
             requestedType.globalType.field(colsFieldName).typ.asInstanceOf[TStreamable].elementType.asInstanceOf[TStruct]
           else
             TStruct(),
@@ -507,7 +482,6 @@
             requestedType.rowType.deleteKey(entriesFieldName)
           else
             requestedType.rowType)
->>>>>>> d9c547b7
         memoizeMatrixIR(child, childDep, memo)
       case TableRename(child, rowMap, globalMap) =>
         val rowMapRev = rowMap.map { case (k, v) => (v, k) }
@@ -547,87 +521,33 @@
       case MatrixUnionCols(left, right) =>
         val leftRequestedType = requestedType.copy(
           rowKey = left.typ.rowKey,
-<<<<<<< HEAD
-          rvRowType = unify(left.typ.rvRowType, requestedType.rvRowType, selectKey(left.typ.rvRowType, left.typ.rowKey))
-        )
-        val rightRequestedType = requestedType.copy(
-          rowKey = right.typ.rowKey,
-          rvRowType = unify(right.typ.rvRowType, TStruct(MatrixType.entriesIdentifier -> requestedType.entryArrayType),
-            selectKey(right.typ.rvRowType, right.typ.rowKey)),
-          globalType = TStruct()
-        )
-=======
           rowType = unify(left.typ.rowType, requestedType.rowType, selectKey(left.typ.rowType, left.typ.rowKey))
         )
         val rightRequestedType = requestedType.copy(
           globalType = TStruct(),
           rowKey = right.typ.rowKey,
           rowType = selectKey(right.typ.rowType, right.typ.rowKey))
->>>>>>> d9c547b7
         memoizeMatrixIR(left, leftRequestedType, memo)
         memoizeMatrixIR(right, rightRequestedType, memo)
       case MatrixMapEntries(child, newEntries) =>
         val irDep = memoizeAndGetDep(newEntries, requestedType.entryType, child.typ, memo)
-<<<<<<< HEAD
-        val depMod = requestedType.copy(rvRowType = TStruct(requestedType.rvRowType.required, requestedType.rvRowType.fields.map { f =>
-          if (f.name == MatrixType.entriesIdentifier) {
-            f.name -> f.typ.asInstanceOf[TArray].copy(irDep.entryType)
-          }
-          else
-            f.name -> f.typ
-        }: _*))
-=======
         val depMod = requestedType.copy(entryType = TStruct())
->>>>>>> d9c547b7
         memoizeMatrixIR(child, unify(child.typ, depMod, irDep), memo)
       case MatrixKeyRowsBy(child, _, isSorted) =>
         val reqKey = requestedType.rowKey
         val childReqKey = if (isSorted) child.typ.rowKey.take(reqKey.length) else FastIndexedSeq()
         memoizeMatrixIR(child, requestedType.copy(
           rowKey = childReqKey,
-<<<<<<< HEAD
-          rvRowType = unify(child.typ.rvRowType, requestedType.rvRowType,
-            selectKey(child.typ.rvRowType, childReqKey))),
-          memo)
-      case MatrixMapRows(child, newRow) =>
-        val irDep = memoizeAndGetDep(newRow, requestedType.rowType, child.typ, memo)
-        val depMod = MatrixType(
-          rowKey = requestedType.rowKey,
-          colKey = requestedType.colKey,
-          rvRowType = unify(child.typ.rvRowType,
-            TStruct(irDep.rvRowType.fields.map { f =>
-              if (f.name == MatrixType.entriesIdentifier)
-                f.name -> unify(child.typ.rvRowType.field(MatrixType.entriesIdentifier).typ,
-                  f.typ,
-                  requestedType.rvRowType.field(MatrixType.entriesIdentifier).typ)
-              else
-                f.name -> f.typ
-            }: _*),
-            selectKey(child.typ.rvRowType, requestedType.rowKey)),
-          colType = requestedType.colType,
-          globalType = requestedType.globalType)
-=======
           rowType = unify(child.typ.rowType, requestedType.rowType, selectKey(child.typ.rowType, childReqKey))),
           memo)
       case MatrixMapRows(child, newRow) =>
         val irDep = memoizeAndGetDep(newRow, requestedType.rowType, child.typ, memo)
         val depMod = requestedType.copy(rowType = selectKey(child.typ.rowType, child.typ.rowKey))
->>>>>>> d9c547b7
         memoizeMatrixIR(child, unify(child.typ, depMod, irDep), memo)
       case MatrixMapCols(child, newCol, _) =>
         val irDep = memoizeAndGetDep(newCol, requestedType.colType, child.typ, memo)
-<<<<<<< HEAD
-        val dep = MatrixType(
-          rowKey = requestedType.rowKey,
-          colKey = newKey.map(_ => FastIndexedSeq()).getOrElse(requestedType.colKey),
-          colType = unify(child.typ.colType, irDep.colType),
-          rvRowType = unify(child.typ.rvRowType, requestedType.rvRowType, irDep.rvRowType),
-          globalType = unify(child.typ.globalType, requestedType.globalType, irDep.globalType))
-        memoizeMatrixIR(child, dep, memo)
-=======
         val depMod = requestedType.copy(colType = TStruct(), colKey = FastIndexedSeq())
         memoizeMatrixIR(child, unify(child.typ, depMod, irDep), memo)
->>>>>>> d9c547b7
       case MatrixMapGlobals(child, newGlobals) =>
         val irDep = memoizeAndGetDep(newGlobals, requestedType.globalType, child.typ, memo)
         memoizeMatrixIR(child, unify(child.typ, requestedType.copy(globalType = irDep.globalType), irDep), memo)
@@ -646,20 +566,8 @@
               f.name -> f.typ.asInstanceOf[TStreamable].elementType
             }
           }: _*),
-<<<<<<< HEAD
-          rvRowType = requestedType.rvRowType.copy(fields = requestedType.rvRowType.fields.map { f =>
-            if (f.name == MatrixType.entriesIdentifier)
-              f.copy(typ = TArray(
-                TStruct(requestedType.entryType.required, requestedType.entryType.fields.map(ef =>
-                  ef.name -> ef.typ.asInstanceOf[TStreamable].elementType): _*), f.typ.required))
-            else
-              f
-          })
-        )
-=======
           rowType = requestedType.rowType,
           entryType = TStruct(requestedType.entryType.fields.map(f => f.copy(typ = f.typ.asInstanceOf[TStreamable].elementType))))
->>>>>>> d9c547b7
         memoizeMatrixIR(child, explodedDep, memo)
       case MatrixAggregateRowsByKey(child, entryExpr, rowExpr) =>
         val irDepEntry = memoizeAndGetDep(entryExpr, requestedType.entryType, child.typ, memo)
@@ -667,12 +575,8 @@
         val childDep = MatrixType(
           rowKey = child.typ.rowKey,
           colKey = requestedType.colKey,
-<<<<<<< HEAD
-          rvRowType = unify(child.typ.rvRowType, irDepEntry.rvRowType, irDepRow.rvRowType, selectKey(child.typ.rvRowType, child.typ.rowKey)),
-=======
           entryType = irDepEntry.entryType,
           rowType = unify(child.typ.rowType, selectKey(child.typ.rowType, child.typ.rowKey), irDepRow.rowType, irDepEntry.rowType),
->>>>>>> d9c547b7
           colType = unify(child.typ.colType, requestedType.colType, irDepEntry.colType, irDepRow.colType),
           globalType = unify(child.typ.globalType, requestedType.globalType, irDepEntry.globalType, irDepRow.globalType))
         memoizeMatrixIR(child, childDep, memo)
@@ -684,18 +588,11 @@
           colKey = child.typ.colKey,
           colType = unify(child.typ.colType, irDepCol.colType, irDepEntry.colType, selectKey(child.typ.colType, child.typ.colKey)),
           globalType = unify(child.typ.globalType, requestedType.globalType, irDepEntry.globalType, irDepCol.globalType),
-<<<<<<< HEAD
-          rvRowType = unify(child.typ.rvRowType, irDepEntry.rvRowType, irDepCol.rvRowType, requestedType.rowType))
-        memoizeMatrixIR(child, childDep, memo)
-      case MatrixAnnotateRowsTable(child, table, root, product) =>
-        val fieldDep = requestedType.rvRowType.fieldOption(root).map { field =>
-=======
           rowType = unify(child.typ.rowType, irDepEntry.rowType, irDepCol.rowType, requestedType.rowType),
           entryType = irDepEntry.entryType)
         memoizeMatrixIR(child, childDep, memo)
       case MatrixAnnotateRowsTable(child, table, root, product) =>
         val fieldDep = requestedType.rowType.fieldOption(root).map { field =>
->>>>>>> d9c547b7
           if (product)
             field.typ.asInstanceOf[TArray].elementType.asInstanceOf[TStruct]
           else
@@ -713,17 +610,10 @@
             val mk = unifyKey(FastSeq(child.typ.rowKey.take(tk.length), requestedType.rowKey))
             val matDep = requestedType.copy(
               rowKey = mk,
-<<<<<<< HEAD
-              rvRowType =
-                unify(child.typ.rvRowType,
-                  selectKey(child.typ.rvRowType, mk),
-                  requestedType.rvRowType.filterSet(Set(root), include = false)._1))
-=======
               rowType =
                 unify(child.typ.rowType,
                   selectKey(child.typ.rowType, mk),
                   requestedType.rowType.filterSet(Set(root), include = false)._1))
->>>>>>> d9c547b7
             memoizeMatrixIR(child, matDep, memo)
           case None =>
             // don't depend on key IR dependencies if we are going to elide the node anyway
@@ -741,20 +631,10 @@
             memoizeTableIR(table, tableDep, memo)
 
             val mk = unifyKey(FastSeq(child.typ.colKey.take(table.typ.key.length), requestedType.colKey))
-<<<<<<< HEAD
-            val matDep = MatrixType(
-              rowKey = requestedType.rowKey,
-              colKey = mk,
-              colType = unify(child.typ.colType, requestedType.colType.filterSet(Set(uid), include = false)._1,
-                selectKey(child.typ.colType, mk)),
-              rvRowType = requestedType.rvRowType,
-              globalType = requestedType.globalType)
-=======
             val matDep = requestedType.copy(
               colKey = mk,
               colType = unify(child.typ.colType, requestedType.colType.filterSet(Set(uid), include = false)._1,
                 selectKey(child.typ.colType, mk)))
->>>>>>> d9c547b7
             memoizeMatrixIR(child, matDep, memo)
           case None =>
             // don't depend on key IR dependencies if we are going to elide the node anyway
@@ -797,23 +677,6 @@
       case MatrixUnionRows(children) =>
         children.foreach(memoizeMatrixIR(_, requestedType, memo))
       case MatrixDistinctByRow(child) =>
-<<<<<<< HEAD
-        val dep = MatrixType(
-          colKey = requestedType.colKey,
-          rowKey = child.typ.rowKey,
-          rvRowType = unify(child.typ.rvRowType, requestedType.rvRowType, selectKey(child.typ.rvRowType, child.typ.rowKey)),
-          colType = requestedType.colType,
-          globalType = requestedType.globalType
-        )
-        memoizeMatrixIR(child, dep, memo)
-      case MatrixRowsHead(child, n) =>
-        val dep = MatrixType(
-          colKey = requestedType.colKey,
-          rowKey = child.typ.rowKey,
-          rvRowType = unify(child.typ.rvRowType, requestedType.rvRowType, selectKey(child.typ.rvRowType, child.typ.rowKey)),
-          colType = requestedType.colType,
-          globalType = requestedType.globalType
-=======
         val dep = requestedType.copy(
           rowKey = child.typ.rowKey,
           rowType = unify(child.typ.rowType, requestedType.rowType, selectKey(child.typ.rowType, child.typ.rowKey))
@@ -823,7 +686,6 @@
         val dep = requestedType.copy(
           rowKey = child.typ.rowKey,
           rowType = unify(child.typ.rowType, requestedType.rowType, selectKey(child.typ.rowType, child.typ.rowKey))
->>>>>>> d9c547b7
         )
         memoizeMatrixIR(child, dep, memo)
       case MatrixColsHead(child, n) => memoizeMatrixIR(child, requestedType, memo)
@@ -837,15 +699,9 @@
         memoizeTableIR(child, childDep, memo)
       case MatrixFilterIntervals(child, _, _) =>
         memoizeMatrixIR(child, requestedType.copy(rowKey = child.typ.rowKey,
-<<<<<<< HEAD
-          rvRowType = PruneDeadFields.unify(child.typ.rvRowType,
-            requestedType.rvRowType,
-            PruneDeadFields.selectKey(child.typ.rowType, child.typ.rowKey))), memo)
-=======
           rowType = unify(child.typ.rowType,
             requestedType.rowType,
             selectKey(child.typ.rowType, child.typ.rowKey))), memo)
->>>>>>> d9c547b7
       case MatrixToMatrixApply(child, f) => memoizeMatrixIR(child, child.typ, memo)
       case MatrixRename(child, globalMap, colMap, rowMap, entryMap) =>
         val globalMapRev = globalMap.map { case (k, v) => (v, k) }
@@ -857,19 +713,13 @@
           colType = requestedType.colType.rename(colMapRev),
           rowKey = requestedType.rowKey.map(k => rowMapRev.getOrElse(k, k)),
           colKey = requestedType.colKey.map(k => colMapRev.getOrElse(k, k)),
-<<<<<<< HEAD
-          rvRowType = unify(child.typ.rvRowType, requestedType.rowType.rename(rowMapRev),
-            TStruct(MatrixType.entriesIdentifier -> TArray(requestedType.entryType.rename(entryMapRev)))))
-=======
           rowType = requestedType.rowType.rename(rowMapRev),
           entryType = requestedType.entryType.rename(entryMapRev))
->>>>>>> d9c547b7
         memoizeMatrixIR(child, childDep, memo)
       case RelationalLetMatrixTable(name, value, body) =>
         memoizeMatrixIR(body, requestedType, memo)
         val usages = memo.relationalRefs.get(name).map(_.result()).getOrElse(Array())
         memoizeValueIR(value, unifySeq(value.typ, usages), memo)
-<<<<<<< HEAD
     }
   }
 
@@ -890,28 +740,6 @@
     }
   }
 
-=======
-    }
-  }
-
-  def memoizeBlockMatrixIR(bmir: BlockMatrixIR, requestedType: BlockMatrixType, memo: ComputeMutableState): Unit = {
-    memo.requestedType.bind(bmir, requestedType)
-    bmir match {
-      case RelationalLetBlockMatrix(name, value, body) =>
-        memoizeBlockMatrixIR(body, requestedType, memo)
-        val usages = memo.relationalRefs.get(name).map(_.result()).getOrElse(Array())
-        memoizeValueIR(value, unifySeq(value.typ, usages), memo)
-      case _ =>
-        bmir.children.foreach {
-          case mir: MatrixIR => memoizeMatrixIR(mir, mir.typ, memo)
-          case tir: TableIR => memoizeTableIR(tir, tir.typ, memo)
-          case bmir: BlockMatrixIR => memoizeBlockMatrixIR(bmir, bmir.typ, memo)
-          case ir: IR => memoizeValueIR(ir, ir.typ, memo)
-        }
-    }
-  }
-
->>>>>>> d9c547b7
   def memoizeAndGetDep(ir: IR, requestedType: Type, base: TableType, memo: ComputeMutableState): TableType = {
     val depEnv = memoizeValueIR(ir, requestedType, memo)
     val depEnvUnified = concatEnvs(FastIndexedSeq(depEnv.eval) ++ FastIndexedSeq(depEnv.agg, depEnv.scan).flatten)
@@ -948,11 +776,7 @@
     val globalType = unifySeq(base.globalType,
       Array(min.globalType) ++ depEnvUnified.lookupOption("global").map(_.result()).getOrElse(Array()))
       .asInstanceOf[TStruct]
-<<<<<<< HEAD
-    val rowType = unifySeq(base.rvRowType,
-=======
     val rowType = unifySeq(base.rowType,
->>>>>>> d9c547b7
       Array(min.rowType) ++ depEnvUnified.lookupOption("va").map(_.result()).getOrElse(Array()))
       .asInstanceOf[TStruct]
     val colType = unifySeq(base.colType,
@@ -960,21 +784,11 @@
       .asInstanceOf[TStruct]
     val entryType = unifySeq(base.entryType,
       Array(min.entryType) ++ depEnvUnified.lookupOption("g").map(_.result()).getOrElse(Array()))
-<<<<<<< HEAD
-=======
       .asInstanceOf[TStruct]
->>>>>>> d9c547b7
 
     if (rowType.hasField(MatrixType.entriesIdentifier))
       throw new RuntimeException(s"prune: found dependence on entry array in row binding:\n${ Pretty(ir) }")
 
-<<<<<<< HEAD
-    MatrixType(rowKey = FastIndexedSeq(),
-      colKey = FastIndexedSeq(),
-      globalType = globalType,
-      colType = colType,
-      rvRowType = unifySeq[TStruct](base.rvRowType, Array(rowType, TStruct(MatrixType.entriesIdentifier -> TArray(entryType)))))
-=======
     MatrixType(
       rowKey = FastIndexedSeq(),
       colKey = FastIndexedSeq(),
@@ -982,7 +796,6 @@
       colType = colType,
       rowType = rowType,
       entryType = entryType)
->>>>>>> d9c547b7
   }
 
   /**
@@ -1384,12 +1197,8 @@
         val dep = MatrixType(
           rowKey = child.typ.rowKey,
           colKey = FastIndexedSeq(),
-<<<<<<< HEAD
-          rvRowType = unify(child.typ.rvRowType, queryDep.rvRowType, selectKey(child.typ.rvRowType, child.typ.rowKey)),
-=======
           rowType = unify(child.typ.rowType, queryDep.rowType, selectKey(child.typ.rowType, child.typ.rowKey)),
           entryType = queryDep.entryType,
->>>>>>> d9c547b7
           colType = queryDep.colType,
           globalType = queryDep.globalType
         )
@@ -1516,12 +1325,8 @@
         val requestedTypeWithKeys = MatrixType(
           rowKey = typ.rowKey,
           colKey = typ.colKey,
-<<<<<<< HEAD
-          rvRowType = unify(typ.rvRowType, selectKey(typ.rvRowType, typ.rowKey), requestedType.rvRowType),
-=======
           rowType = unify(typ.rowType, selectKey(typ.rowType, typ.rowKey), requestedType.rowType),
           entryType = requestedType.entryType,
->>>>>>> d9c547b7
           colType = unify(typ.colType, selectKey(typ.colType, typ.colKey), requestedType.colType),
           globalType = requestedType.globalType
         )
@@ -1566,11 +1371,7 @@
         MatrixMapGlobals(child2, rebuildIR(newGlobals, BindingEnv(child2.typ.globalEnv), memo))
       case MatrixKeyRowsBy(child, keys, isSorted) =>
         val child2 = rebuild(child, memo)
-<<<<<<< HEAD
-        val keys2 = keys.takeWhile(child2.typ.rvRowType.hasField)
-=======
         val keys2 = keys.takeWhile(child2.typ.rowType.hasField)
->>>>>>> d9c547b7
         MatrixKeyRowsBy(child2, keys2, isSorted)
       case MatrixAggregateRowsByKey(child, entryExpr, rowExpr) =>
         val child2 = rebuild(child, memo)
