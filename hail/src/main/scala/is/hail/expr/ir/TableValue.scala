package is.hail.expr.ir

import is.hail.HailContext
import is.hail.annotations._
import is.hail.expr.TableAnnotationImpex
import is.hail.expr.types.{MatrixType, TableType}
import is.hail.expr.types.virtual.{Field, TArray, TStruct}
import is.hail.io.{CodecSpec, exportTypes}
import is.hail.rvd.{AbstractRVDSpec, RVD, RVDContext}
import is.hail.sparkextras.ContextRDD
import is.hail.table.TableSpec
import is.hail.utils._
import is.hail.variant.{FileFormat, PartitionCountsComponentSpec, RVDComponentSpec, ReferenceGenome}
import org.apache.spark.rdd.RDD
import org.apache.spark.sql.types.StructType
import org.apache.spark.sql.{DataFrame, Row}
import org.apache.spark.storage.StorageLevel
import org.json4s.jackson.JsonMethods

object TableValue {
  def apply(rowType: TStruct, key: IndexedSeq[String], rdd: ContextRDD[RVDContext, RegionValue]): TableValue = {
    Interpret(
      TableKeyBy(TableLiteral(TableValue(TableType(rowType, FastIndexedSeq(), TStruct.empty()),
        BroadcastRow.empty(),
        RVD.unkeyed(rowType.physicalType, rdd))),
        key))
  }

  def apply(rowType:  TStruct, key: IndexedSeq[String], rdd: RDD[Row]): TableValue =
    apply(rowType, key, ContextRDD.weaken[RVDContext](rdd).toRegionValues(rowType))

  def apply(typ: TableType, globals: BroadcastRow, rdd: RDD[Row]): TableValue =
    Interpret(
      TableKeyBy(TableLiteral(TableValue(typ.copy(key = FastIndexedSeq()), globals,
      RVD.unkeyed(typ.rowType.physicalType, ContextRDD.weaken[RVDContext](rdd).toRegionValues(typ.rowType)))),
        typ.key))
}

case class TableValue(typ: TableType, globals: BroadcastRow, rvd: RVD) {
  require(typ.rowType == rvd.rowType)
  require(rvd.typ.key.startsWith(typ.key))

  def rdd: RDD[Row] =
    rvd.toRows

  def keyedRDD(): RDD[(Row, Row)] = {
    val fieldIndices = typ.rowType.fields.map(f => f.name -> f.index).toMap
    val keyIndices = typ.key.map(fieldIndices)
    val keyIndexSet = keyIndices.toSet
    val valueIndices = typ.rowType.fields.filter(f => !keyIndexSet.contains(f.index)).map(_.index)
    rdd.map { r => (Row.fromSeq(keyIndices.map(r.get)), Row.fromSeq(valueIndices.map(r.get))) }
  }

  def filterWithPartitionOp[P](partitionOp: Int => P)(pred: (P, RegionValue, RegionValue) => Boolean): TableValue = {
    val globalType = typ.globalType
    val localGlobals = globals.broadcast
    copy(rvd = rvd.filterWithContext[(P, RegionValue)](
      { (partitionIdx, ctx) =>
        val globalRegion = ctx.freshRegion
        val rvb = new RegionValueBuilder()
        rvb.set(globalRegion)
        rvb.start(globalType.physicalType)
        rvb.addAnnotation(globalType, localGlobals.value)
        (partitionOp(partitionIdx), RegionValue(globalRegion, rvb.end()))
      }, { case ((p, glob), rv) => pred(p, rv, glob) }))
  }

  def filter(p: (RegionValue, RegionValue) => Boolean): TableValue = {
    filterWithPartitionOp(_ => ())((_, rv1, rv2) => p(rv1, rv2))
  }

  def write(path: String, overwrite: Boolean, stageLocally: Boolean, codecSpecJSONStr: String) {
    val hc = HailContext.get
    val hadoopConf = hc.hadoopConf

    val codecSpec =
      if (codecSpecJSONStr != null) {
        implicit val formats = AbstractRVDSpec.formats
        val codecSpecJSON = JsonMethods.parse(codecSpecJSONStr)
        codecSpecJSON.extract[CodecSpec]
      } else
        CodecSpec.default

    if (overwrite)
      hadoopConf.delete(path, recursive = true)
    else if (hadoopConf.exists(path))
      fatal(s"file already exists: $path")

    hadoopConf.mkDir(path)

    val globalsPath = path + "/globals"
    hadoopConf.mkDir(globalsPath)
    AbstractRVDSpec.writeSingle(hadoopConf, globalsPath, typ.globalType.physicalType, codecSpec, Array(globals.value))

    val partitionCounts = rvd.write(path + "/rows", stageLocally, codecSpec)

    val referencesPath = path + "/references"
    hadoopConf.mkDir(referencesPath)
    ReferenceGenome.exportReferences(hadoopConf, referencesPath, typ.rowType)
    ReferenceGenome.exportReferences(hadoopConf, referencesPath, typ.globalType)

    val spec = TableSpec(
      FileFormat.version.rep,
      is.hail.HAIL_PRETTY_VERSION,
      "references",
      typ,
      Map("globals" -> RVDComponentSpec("globals"),
        "rows" -> RVDComponentSpec("rows"),
        "partition_counts" -> PartitionCountsComponentSpec(partitionCounts)))
    spec.write(hadoopConf, path)

    writeNativeFileReadMe(path)

    hadoopConf.writeTextFile(path + "/_SUCCESS")(out => ())

    val nRows = partitionCounts.sum
    info(s"wrote table with $nRows ${ plural(nRows, "row") } " +
      s"in ${ partitionCounts.length } ${ plural(partitionCounts.length, "partition") } " +
      s"to $path")

  }

  def export(path: String, typesFile: String = null, header: Boolean = true, exportType: Int = ExportType.CONCATENATED, delimiter: String = "\t") {
    val hc = HailContext.get
    hc.hadoopConf.delete(path, recursive = true)

    val fields = typ.rowType.fields

    Option(typesFile).foreach { file =>
      exportTypes(file, hc.hadoopConf, fields.map(f => (f.name, f.typ)).toArray)
    }

    val localSignature = typ.rowType.physicalType
    val localTypes = fields.map(_.typ)

    val localDelim = delimiter
    rvd.mapPartitions { it =>
      val sb = new StringBuilder()

      it.map { rv =>
        val ur = new UnsafeRow(localSignature, rv)
        sb.clear()
        localTypes.indices.foreachBetween { i =>
          sb.append(TableAnnotationImpex.exportAnnotation(ur.get(i), localTypes(i)))
        }(sb.append(localDelim))

        sb.result()
      }
    }.writeTable(path, hc.tmpDir, Some(fields.map(_.name).mkString(localDelim)).filter(_ => header), exportType = exportType)
  }

  def persist(storageLevel: StorageLevel): TableValue = copy(rvd = rvd.persist(storageLevel))

  def unpersist(): TableValue = copy(rvd = rvd.unpersist())

  def toDF(): DataFrame = {
    HailContext.get.sparkSession.createDataFrame(
      rvd.toRows,
      typ.rowType.schema.asInstanceOf[StructType])
  }

  def toMatrixValue(colsFieldName: String, entriesFieldName: String, colKey: IndexedSeq[String]): MatrixValue = {

    val (colType, colsFieldIdx) = typ.globalType.field(colsFieldName) match {
      case Field(_, TArray(t@TStruct(_, _), _), idx) => (t, idx)
      case Field(_, t, _) => fatal(s"expected cols field to be an array of structs, found $t")
    }
    val m = Map(entriesFieldName -> MatrixType.entriesIdentifier)

<<<<<<< HEAD
    val newRowType = typ.rowType.rename(m)

=======
>>>>>>> d9c547b7
    val mType: MatrixType = MatrixType(
      typ.globalType.deleteKey(colsFieldName, colsFieldIdx),
      colKey,
      colType,
      typ.key,
<<<<<<< HEAD
      newRowType)
=======
      typ.rowType.deleteKey(entriesFieldName),
      typ.rowType.field(MatrixType.entriesIdentifier).typ.asInstanceOf[TArray].elementType.asInstanceOf[TStruct])
>>>>>>> d9c547b7

    val colValues = globals.value.getAs[IndexedSeq[Annotation]](colsFieldIdx)
    val newGlobals = {
      val (pre, post) = globals.value.toSeq.splitAt(colsFieldIdx)
      Row.fromSeq(pre ++ post.tail)
    }

    val newRVD = rvd.cast(rvd.rowPType.rename(m))

    MatrixValue(
      mType,
      BroadcastRow(newGlobals, mType.globalType, HailContext.get.sc),
      BroadcastIndexedSeq(colValues, TArray(mType.colType), HailContext.get.sc),
      newRVD
    )
  }
}<|MERGE_RESOLUTION|>--- conflicted
+++ resolved
@@ -167,22 +167,13 @@
     }
     val m = Map(entriesFieldName -> MatrixType.entriesIdentifier)
 
-<<<<<<< HEAD
-    val newRowType = typ.rowType.rename(m)
-
-=======
->>>>>>> d9c547b7
     val mType: MatrixType = MatrixType(
       typ.globalType.deleteKey(colsFieldName, colsFieldIdx),
       colKey,
       colType,
       typ.key,
-<<<<<<< HEAD
-      newRowType)
-=======
       typ.rowType.deleteKey(entriesFieldName),
       typ.rowType.field(MatrixType.entriesIdentifier).typ.asInstanceOf[TArray].elementType.asInstanceOf[TStruct])
->>>>>>> d9c547b7
 
     val colValues = globals.value.getAs[IndexedSeq[Annotation]](colsFieldIdx)
     val newGlobals = {
