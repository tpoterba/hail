package is.hail.expr.types

import is.hail.annotations.Annotation
import is.hail.expr.ir.{Env, IRParser, LowerMatrixIR}
import is.hail.expr.types.physical.{PArray, PStruct}
import is.hail.expr.types.virtual._
import is.hail.rvd.RVDType
import is.hail.utils._
import is.hail.variant.ReferenceGenome
import org.apache.spark.sql.Row
import org.json4s.CustomSerializer
import org.json4s.JsonAST.{JArray, JObject, JString}


class MatrixTypeSerializer extends CustomSerializer[MatrixType](format => (
  { case JString(s) => IRParser.parseMatrixType(s) },
  { case mt: MatrixType => JString(mt.toString) }))

object MatrixType {
  val entriesIdentifier = "the entries! [877f12a8827e18f61222c6c8c5fb04a8]"

  def getRowType(rvRowType: PStruct): PStruct = rvRowType.dropFields(Set(entriesIdentifier))
  def getEntryArrayType(rvRowType: PStruct): PArray = rvRowType.field(entriesIdentifier).typ.asInstanceOf[PArray]
  def getSplitEntriesType(rvRowType: PStruct): PStruct = rvRowType.selectFields(Array(entriesIdentifier))
  def getEntryType(rvRowType: PStruct): PStruct = getEntryArrayType(rvRowType).elementType.asInstanceOf[PStruct]
  def getEntriesIndex(rvRowType: PStruct): Int = rvRowType.fieldIdx(entriesIdentifier)

  def fromParts(
    globalType: TStruct,
    colKey: IndexedSeq[String],
    colType: TStruct,
    rowKey: IndexedSeq[String],
    rowType: TStruct,
    entryType: TStruct
  ): MatrixType = {
    MatrixType(globalType, colKey, colType, rowKey, rowType, entryType)
  }

  def fromTableType(
    typ: TableType,
    colsFieldName: String,
    entriesFieldName: String,
    colKey: IndexedSeq[String]
  ): MatrixType = {

    val (colType, colsFieldIdx) = typ.globalType.field(colsFieldName) match {
      case Field(_, TArray(t@TStruct(_, _), _), idx) => (t, idx)
      case Field(_, t, _) => fatal(s"expected cols field to be an array of structs, found $t")
    }
    val newRowType = typ.rowType.deleteKey(entriesFieldName)
    val entryType = typ.rowType.field(entriesFieldName).typ.asInstanceOf[TArray].elementType.asInstanceOf[TStruct]

    MatrixType(
      typ.globalType.deleteKey(colsFieldName, colsFieldIdx),
      colKey,
      colType,
      typ.key,
      newRowType,
      entryType)
  }

  def fromTableType(
    typ: TableType,
    colsFieldName: String,
    entriesFieldName: String,
    colKey: IndexedSeq[String]
  ): MatrixType = {

    val (colType, colsFieldIdx) = typ.globalType.field(colsFieldName) match {
      case Field(_, TArray(t@TStruct(_, _), _), idx) => (t, idx)
      case Field(_, t, _) => fatal(s"expected cols field to be an array of structs, found $t")
    }
    val m = Map(entriesFieldName -> MatrixType.entriesIdentifier)

    val newRowType = typ.rowType.rename(m)

    MatrixType(
      typ.globalType.deleteKey(colsFieldName, colsFieldIdx),
      colKey,
      colType,
      typ.key,
      newRowType)
  }
}

case class MatrixType(
  globalType: TStruct,
  colKey: IndexedSeq[String],
  colType: TStruct,
  rowKey: IndexedSeq[String],
  rowType: TStruct,
  entryType: TStruct
) extends BaseType {
  assert({
    val colFields = colType.fieldNames.toSet
    colKey.forall(colFields.contains)
  }, s"$colKey: $colType")

<<<<<<< HEAD
  lazy val entriesIdx: Int = rvRowType.fieldIdx(MatrixType.entriesIdentifier)
  lazy val rowType: TStruct = TStruct(rvRowType.fields.filter(_.index != entriesIdx).map(f => (f.name, f.typ)): _*)
  lazy val entryArrayType: TArray = rvRowType.types(entriesIdx).asInstanceOf[TArray]
  lazy val entryType: TStruct = entryArrayType.elementType.asInstanceOf[TStruct]

=======
>>>>>>> d9c547b7
  lazy val entriesRVType: TStruct = TStruct(
    MatrixType.entriesIdentifier -> TArray(entryType))

  assert({
    val rowFields = rowType.fieldNames.toSet
    rowKey.forall(rowFields.contains)
  }, s"$rowKey: $rowType")

  lazy val (rowKeyStruct, _) = rowType.select(rowKey)
  def extractRowKey: Row => Row = rowType.select(rowKey)._2
  lazy val rowKeyFieldIdx: Array[Int] = rowKey.toArray.map(rowType.fieldIdx)
  lazy val (rowValueStruct, _) = rowType.filterSet(rowKey.toSet, include = false)
  def extractRowValue: Annotation => Annotation = rowType.filterSet(rowKey.toSet, include = false)._2
  lazy val rowValueFieldIdx: Array[Int] = rowValueStruct.fieldNames.map(rowType.fieldIdx)

  lazy val (colKeyStruct, _) = colType.select(colKey)
  def extractColKey: Row => Row = colType.select(colKey)._2
  lazy val colKeyFieldIdx: Array[Int] = colKey.toArray.map(colType.fieldIdx)
  lazy val (colValueStruct, _) = colType.filterSet(colKey.toSet, include = false)
  def extractColValue: Annotation => Annotation = colType.filterSet(colKey.toSet, include = false)._2
  lazy val colValueFieldIdx: Array[Int] = colValueStruct.fieldNames.map(colType.fieldIdx)

  lazy val colsTableType: TableType =
    TableType(colType, colKey, globalType)

  lazy val rowsTableType: TableType =
    TableType(rowType, rowKey, globalType)

  lazy val entriesTableType: TableType = {
    val resultStruct = TStruct((rowType.fields ++ colType.fields ++ entryType.fields).map(f => f.name -> f.typ.setRequired(false)): _*)
    TableType(resultStruct, rowKey ++ colKey, globalType)
  }

  def canonicalRVDType: RVDType = RVDType(rowType.appendKey(MatrixType.entriesIdentifier, TArray(entryType)).physicalType, rowKey)

  def canonicalTableType: TableType = toTableType(LowerMatrixIR.entriesFieldName, LowerMatrixIR.colsFieldName)

  def toTableType(entriesFieldName: String, colsFieldName: String): TableType = TableType(
    rowType = rowType.appendKey(entriesFieldName, TArray(entryType)),
    key = rowKey,
    globalType = globalType.appendKey(colsFieldName, TArray(colType)))

  def isCompatibleWith(tt: TableType): Boolean = {
    val globalType2 = tt.globalType.deleteKey(LowerMatrixIR.colsFieldName)
    val colType2 = tt.globalType.field(LowerMatrixIR.colsFieldName).typ.asInstanceOf[TArray].elementType
    val rowType2 = tt.rowType.deleteKey(LowerMatrixIR.entriesFieldName)
    val entryType2 = tt.rowType.field(LowerMatrixIR.entriesFieldName).typ.asInstanceOf[TArray].elementType

    globalType == globalType2 && colType == colType2 && rowType == rowType2 && entryType == entryType2 && rowKey == tt.key
  }

  def refMap: Map[String, Type] = Map(
    "global" -> globalType,
    "va" -> rowType,
    "sa" -> colType,
    "g" -> entryType)

  def pretty(sb: StringBuilder, indent0: Int = 0, compact: Boolean = false) {
    var indent = indent0

    val space: String = if (compact) "" else " "

    def newline() {
      if (!compact) {
        sb += '\n'
        sb.append(" " * indent)
      }
    }

    sb.append(s"Matrix$space{")
    indent += 4
    newline()

    sb.append(s"global:$space")
    globalType.pretty(sb, indent, compact)
    sb += ','
    newline()

    sb.append(s"col_key:$space[")
    colKey.foreachBetween(k => sb.append(prettyIdentifier(k)))(sb.append(s",$space"))
    sb += ']'
    sb += ','
    newline()

    sb.append(s"col:$space")
    colType.pretty(sb, indent, compact)
    sb += ','
    newline()

    sb.append(s"row_key:$space[[")
    rowKey.foreachBetween(k => sb.append(prettyIdentifier(k)))(sb.append(s",$space"))
    sb ++= "]]"
    sb += ','
    newline()

    sb.append(s"row:$space")
    rowType.pretty(sb, indent, compact)
    sb += ','
    newline()

    sb.append(s"entry:$space")
    entryType.pretty(sb, indent, compact)

    indent -= 4
    newline()
    sb += '}'
  }

  def copyParts(
    globalType: TStruct = globalType,
    colKey: IndexedSeq[String] = colKey,
    colType: TStruct = colType,
    rowKey: IndexedSeq[String] = rowKey,
    rowType: TStruct = rowType,
    entryType: TStruct = entryType
  ): MatrixType = {
    MatrixType.fromParts(globalType, colKey, colType, rowKey, rowType, entryType)
  }

  @transient lazy val globalEnv: Env[Type] = Env.empty[Type]
    .bind("global" -> globalType)

  @transient lazy val rowEnv: Env[Type] = Env.empty[Type]
    .bind("global" -> globalType)
    .bind("va" -> rowType)

  @transient lazy val colEnv: Env[Type] = Env.empty[Type]
    .bind("global" -> globalType)
    .bind("sa" -> colType)

  @transient lazy val entryEnv: Env[Type] = Env.empty[Type]
    .bind("global" -> globalType)
    .bind("sa" -> colType)
    .bind("va" -> rowType)
    .bind("g" -> entryType)

  def requireRowKeyVariant() {
    val rowKeyTypes = rowKeyStruct.types
    rowKey.zip(rowKeyTypes) match {
      case IndexedSeq(("locus", TLocus(_, _)), ("alleles", TArray(TString(_), _))) =>
    }
  }

  def requireColKeyString() {
    colKeyStruct.types match {
      case Array(_: TString) =>
    }
  }

  def referenceGenome: ReferenceGenome = {
    val firstKeyField = rowKeyStruct.types(0)
    firstKeyField.asInstanceOf[TLocus].rg.asInstanceOf[ReferenceGenome]
  }

  def pyJson: JObject = {
    JObject(
      "row" -> JString(rowType.toString),
      "row_key" -> JArray(rowKey.toList.map(JString(_))),
      "col" -> JString(colType.toString),
      "col_key" -> JArray(colKey.toList.map(JString(_))),
      "entry" -> JString(entryType.toString),
      "global" -> JString(globalType.toString)
    )
  }
}<|MERGE_RESOLUTION|>--- conflicted
+++ resolved
@@ -57,29 +57,6 @@
       typ.key,
       newRowType,
       entryType)
-  }
-
-  def fromTableType(
-    typ: TableType,
-    colsFieldName: String,
-    entriesFieldName: String,
-    colKey: IndexedSeq[String]
-  ): MatrixType = {
-
-    val (colType, colsFieldIdx) = typ.globalType.field(colsFieldName) match {
-      case Field(_, TArray(t@TStruct(_, _), _), idx) => (t, idx)
-      case Field(_, t, _) => fatal(s"expected cols field to be an array of structs, found $t")
-    }
-    val m = Map(entriesFieldName -> MatrixType.entriesIdentifier)
-
-    val newRowType = typ.rowType.rename(m)
-
-    MatrixType(
-      typ.globalType.deleteKey(colsFieldName, colsFieldIdx),
-      colKey,
-      colType,
-      typ.key,
-      newRowType)
   }
 }
 
@@ -96,14 +73,6 @@
     colKey.forall(colFields.contains)
   }, s"$colKey: $colType")
 
-<<<<<<< HEAD
-  lazy val entriesIdx: Int = rvRowType.fieldIdx(MatrixType.entriesIdentifier)
-  lazy val rowType: TStruct = TStruct(rvRowType.fields.filter(_.index != entriesIdx).map(f => (f.name, f.typ)): _*)
-  lazy val entryArrayType: TArray = rvRowType.types(entriesIdx).asInstanceOf[TArray]
-  lazy val entryType: TStruct = entryArrayType.elementType.asInstanceOf[TStruct]
-
-=======
->>>>>>> d9c547b7
   lazy val entriesRVType: TStruct = TStruct(
     MatrixType.entriesIdentifier -> TArray(entryType))
 
